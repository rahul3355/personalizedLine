import os
import csv
import json
import time
import math
from typing import Optional, List, Dict, Tuple
import pandas as pd
import traceback
import tempfile
import shutil
from backend.app.personalized_line_pipeline import (
    PersonalizedLineError,
    extract_email_from_row,
    get_personalized_line_generator,
)
from backend.app.supabase_client import supabase
from datetime import datetime
import redis
import rq
import requests
from redis.exceptions import LockError
from rq import get_current_job
from supabase import StorageException
from openpyxl import load_workbook

# -----------------------------
# Redis connection
# -----------------------------
redis_conn = redis.Redis(host="redis", port=6379, decode_responses=False)
queue = rq.Queue("default", connection=redis_conn)


class _RQExecutor:
    """Minimal executor interface for legacy Streamlit UI."""

    def submit(self, func, *args, **kwargs):
        return queue.enqueue(func, *args, **kwargs)


EXEC = _RQExecutor()


RAW_CHUNK_BASE_DIR = "/data/raw_chunks"
RAW_CHUNK_BUCKET = "inputs"


def _ensure_dict(value):
    if not value:
        return {}
    if isinstance(value, dict):
        return dict(value)
    if isinstance(value, str):
        try:
            parsed = json.loads(value)
            return parsed if isinstance(parsed, dict) else {}
        except Exception:
            return {}
    return {}


def _format_storage_error(error) -> str:
    if isinstance(error, dict):
        message = error.get("message")
        if message:
            return message
        return json.dumps(error)
    return str(error)


def _upload_to_storage(storage_path: str, file_obj, context: str, bucket: str = "outputs"):
    """Upload a file to Supabase storage and raise if the response indicates failure."""
    try:
        response = supabase.storage.from_(bucket).upload(storage_path, file_obj)
    except StorageException as exc:
        raise RuntimeError(
            f"Supabase upload failed for {context} ({storage_path}): {exc}"
        ) from exc

    if response is None:
        raise RuntimeError(
            f"Supabase upload failed for {context} ({storage_path}): empty response"
        )

    status_code = getattr(response, "status_code", None)
    if status_code and status_code >= 400:
        raise RuntimeError(
            f"Supabase upload failed for {context} ({storage_path}): HTTP {status_code}"
        )

    try:
        payload = response.json()
    except Exception:
        payload = None

    if isinstance(payload, dict):
        error = payload.get("error")
        if error:
            raise RuntimeError(
                f"Supabase upload failed for {context} ({storage_path}): {_format_storage_error(error)}"
            )
        if payload.get("message") and payload.get("statusCode"):
            raise RuntimeError(
                f"Supabase upload failed for {context} ({storage_path}): {payload['statusCode']}: {payload['message']}"
            )

    return response


def _remove_from_storage(storage_path: str, context: str, bucket: str = "outputs"):
    try:
        supabase.storage.from_(bucket).remove([storage_path])
    except StorageException as exc:
        print(f"[Worker] Warning: failed to remove {context} ({storage_path}) from {bucket}: {exc}")
    except Exception as exc:
        print(f"[Worker] Warning: unexpected error removing {context} ({storage_path}) from {bucket}: {exc}")


def _chunk_raw_local_path(job_id: str, chunk_id: int) -> str:
    local_dir = os.path.join(RAW_CHUNK_BASE_DIR, job_id)
    os.makedirs(local_dir, exist_ok=True)
    return os.path.join(local_dir, f"chunk_{chunk_id}.csv")


def _persist_chunk_rows(job_id: str, chunk_id: int, headers: List[str], rows: List[Dict[str, str]], user_id: str) -> str:
    local_path = _chunk_raw_local_path(job_id, chunk_id)
    with open(local_path, "w", newline="", encoding="utf-8") as f:
        writer = csv.DictWriter(f, fieldnames=headers)
        writer.writeheader()
        for row in rows:
            normalized = {}
            for header in headers:
                value = row.get(header, "")
                normalized[header] = "" if value is None else value
            writer.writerow(normalized)

    storage_path = f"{user_id}/{job_id}/raw_chunks/chunk_{chunk_id}.csv"
    with open(local_path, "rb") as f:
        _upload_to_storage(
            storage_path,
            f,
            f"raw chunk {chunk_id} for job {job_id}",
            bucket=RAW_CHUNK_BUCKET,
        )

    return storage_path


def _download_chunk_from_storage(storage_path: str) -> str:
    data = supabase.storage.from_(RAW_CHUNK_BUCKET).download(storage_path)
    if data is None:
        raise RuntimeError(f"Empty response downloading chunk {storage_path} from storage")

    if isinstance(data, bytes):
        payload = data
    elif hasattr(data, "read"):
        payload = data.read()
    elif isinstance(data, str):
        payload = data.encode("utf-8")
    else:
        raise RuntimeError(f"Unsupported download payload type for chunk {storage_path}: {type(data)}")

    tmp_dir = tempfile.mkdtemp(prefix="chunk_raw_")
    local_path = os.path.join(tmp_dir, os.path.basename(storage_path))
    with open(local_path, "wb") as f:
        f.write(payload)

    return local_path


def _csv_headers_and_total(path: str):
    with open(path, newline="", encoding="utf-8-sig") as f:
        reader = csv.reader(f)
        headers = next(reader, None) or []
        total = sum(1 for _ in reader)
    return headers, total


def _iter_csv_rows(path: str):
    def generator():
        with open(path, newline="", encoding="utf-8-sig") as f:
            reader = csv.DictReader(f)
            for row in reader:
                yield {key: (value if value is not None else "") for key, value in row.items()}

    return generator()


def _xlsx_headers_and_total(path: str):
    wb = load_workbook(path, read_only=True, data_only=True)
    try:
        ws = wb.active
        rows_iter = ws.iter_rows(values_only=True)
        headers_row = next(rows_iter, None) or []
        headers = [str(cell) if cell is not None else "" for cell in headers_row]
        max_row = ws.max_row or 0
        total = max(max_row - 1, 0) if headers else 0
        return headers, total
    finally:
        wb.close()


def _iter_xlsx_rows(path: str, headers: List[str]):
    def generator():
        wb = load_workbook(path, read_only=True, data_only=True)
        try:
            ws = wb.active
            rows_iter = ws.iter_rows(values_only=True)
            # Skip header row if present
            next(rows_iter, None)
            for row in rows_iter:
                values = list(row)
                row_dict = {}
                for idx, column in enumerate(headers):
                    value = values[idx] if idx < len(values) else None
                    row_dict[column] = "" if value is None else value
                yield row_dict
        finally:
            wb.close()

    return generator()


def _input_iterator(local_path: str):
    ext = os.path.splitext(local_path)[1].lower()
    if ext == ".csv":
        headers, total = _csv_headers_and_total(local_path)
        return headers, total, _iter_csv_rows(local_path)
    if ext in {".xlsx", ".xlsm", ".xltx", ".xltm"}:
        headers, total = _xlsx_headers_and_total(local_path)
        return headers, total, _iter_xlsx_rows(local_path, headers)
    raise RuntimeError(f"Unsupported file type: {ext}")


def _finalize_empty_job(job_id: str, user_id: str, headers: List[str], timings: dict, job_start: float):
    final_columns = list(headers)
    if "personalized_line" not in final_columns:
        final_columns.append("personalized_line")

    empty_df = pd.DataFrame(columns=final_columns)
    local_dir = tempfile.mkdtemp()
    out_csv = os.path.join(local_dir, f"{job_id}_final.csv")
    out_xlsx = os.path.join(local_dir, f"{job_id}_final.xlsx")
    try:
        empty_df.to_csv(out_csv, index=False)
        empty_df.to_excel(out_xlsx, index=False, engine="openpyxl")

        storage_path = f"{user_id}/{job_id}/result.xlsx"
        with open(out_xlsx, "rb") as f:
            _upload_to_storage(storage_path, f, f"final result for job {job_id}")

        timings["process_job_total"] = record_time("process_job total", job_start, job_id)
        supabase.table("jobs").update(
            {
                "status": "succeeded",
                "finished_at": datetime.utcnow().isoformat() + "Z",
                "result_path": storage_path,
                "progress_percent": 100,
                "timing_json": json.dumps(timings),
            }
        ).eq("id", job_id).execute()
    finally:
        import shutil

        shutil.rmtree(local_dir, ignore_errors=True)

    print(f"[Worker] Job {job_id} contained no rows; generated empty result file")


def refund_job_credits(job_id: str, user_id: Optional[str], reason: str = "") -> bool:
    """Refund credits for a job if they were previously deducted."""
    try:
        job_res = (
            supabase.table("jobs")
            .select("meta_json, user_id")
            .eq("id", job_id)
            .limit(1)
            .execute()
        )
        if not job_res.data:
            return False

        job_row = job_res.data[0]
        meta = _ensure_dict(job_row.get("meta_json"))
        user_id = user_id or job_row.get("user_id")
        if not user_id:
            return False
        cost = meta.get("credit_cost")
        if not cost or cost <= 0:
            return False
        if not meta.get("credits_deducted"):
            return False
        if meta.get("credits_refunded"):
            return False

        max_attempts = 5
        for _ in range(max_attempts):
            profile_res = (
                supabase.table("profiles")
                .select("credits_remaining")
                .eq("id", user_id)
                .limit(1)
                .execute()
            )
            current_balance = (
                profile_res.data[0]["credits_remaining"] if profile_res.data else 0
            )

            update_res = (
                supabase.table("profiles")
                .update({"credits_remaining": current_balance + cost})
                .eq("id", user_id)
                .eq("credits_remaining", current_balance)
                .execute()
            )

            if getattr(update_res, "error", None):
                raise RuntimeError(getattr(update_res, "error", "Failed to refund credits"))

            updated_rows = getattr(update_res, "data", None) or []
            if updated_rows:
                break

            time.sleep(0.1)
        else:
            raise RuntimeError("Failed to atomically refund credits")

        supabase.table("ledger").insert(
            {
                "user_id": user_id,
                "change": cost,
                "amount": 0.0,
                "reason": f"job refund: {job_id}{' - ' + reason if reason else ''}",
                "ts": datetime.utcnow().isoformat(),
            }
        ).execute()

        meta["credits_refunded"] = True
        supabase.table("jobs").update({"meta_json": meta}).eq("id", job_id).execute()

        print(f"[Credits] Refunded {cost} credits for job {job_id} ({reason})")
        return True
    except Exception as exc:
        print(f"[Credits] Failed to refund credits for job {job_id}: {exc}")
        return False

def _deduct_job_credits(
    job_id: str,
    user_id: str,
    total: int,
    meta: dict,
    *,
    supabase_client=supabase,
) -> bool:
    """Deduct credits for a job if they have not already been charged."""

    if total <= 0:
        return True

    if meta.get("credits_deducted"):
        print(
            f"[Credits] Job {job_id} already has credits deducted; skipping new deduction"
        )
        return True

    deducted = False
    previous_balance = 0

    try:
        max_attempts = 5
        for _ in range(max_attempts):
            profile_res = (
                supabase_client.table("profiles")
                .select("credits_remaining")
                .eq("id", user_id)
                .limit(1)
                .execute()
            )
            previous_balance = (
                profile_res.data[0]["credits_remaining"] if profile_res.data else 0
            )

            if previous_balance < total:
                supabase_client.table("jobs").update(
                    {
                        "status": "failed",
                        "finished_at": datetime.utcnow().isoformat() + "Z",
                        "error": "Not enough credits",
                    }
                ).eq("id", job_id).execute()
                print(
                    f"[Credits] Job {job_id} has insufficient credits ({previous_balance} < {total})"
                )
                return False

            update_res = (
                supabase_client.table("profiles")
                .update({"credits_remaining": previous_balance - total})
                .eq("id", user_id)
                .eq("credits_remaining", previous_balance)
                .execute()
            )

            if getattr(update_res, "error", None):
                raise RuntimeError(
                    getattr(update_res, "error", "Failed to update credits")
                )

            updated_rows = getattr(update_res, "data", None) or []
            if updated_rows:
                deducted = True
                break

            time.sleep(0.1)

        if not deducted:
            raise RuntimeError("Failed to atomically deduct credits")

        supabase_client.table("ledger").insert(
            {
                "user_id": user_id,
                "change": -total,
                "amount": 0.0,  # ensure non-null for deductions
                "reason": f"job deduction: {job_id}",
                "ts": datetime.utcnow().isoformat(),
            }
        ).execute()

        meta["credit_cost"] = total
        meta["credits_deducted"] = True
        if "credits_refunded" not in meta:
            meta["credits_refunded"] = False
        supabase_client.table("jobs").update({"meta_json": meta}).eq("id", job_id).execute()

        return True

    except Exception as exc:
        print(f"[Credits] Error while deducting for job {job_id}: {exc}")
        if deducted:
            try:
                supabase_client.table("profiles").update(
                    {"credits_remaining": previous_balance}
                ).eq("id", user_id).execute()
            except Exception as rollback_exc:
                print(
                    f"[Credits] Failed to rollback deduction for job {job_id}: {rollback_exc}"
                )
        supabase_client.table("jobs").update(
            {
                "status": "failed",
                "finished_at": datetime.utcnow().isoformat() + "Z",
                "error": "Unable to deduct credits",
            }
        ).eq("id", job_id).execute()
        return False


def _get_job_timeout():
    try:
        return int(os.getenv("SUBJOB_TIMEOUT", "600"))
    except (TypeError, ValueError):
        return 600


def _update_job_progress(
    job_id: str,
    total_rows: int,
    processed_in_chunk: int,
    last_reported: int,
    *,
    supabase_client=supabase,
    max_attempts: int = 5,
    retry_delay: float = 0.05,
) -> Tuple[int, Optional[dict]]:
    """Attempt to update global job progress using optimistic concurrency control."""

    delta = processed_in_chunk - last_reported
    if delta <= 0:
        return last_reported, None

    attempts = 0
    while attempts < max_attempts:
        job_res = (
            supabase_client.table("jobs")
            .select("rows_processed")
            .eq("id", job_id)
            .limit(1)
            .execute()
        )
        already_done = job_res.data[0]["rows_processed"] if job_res.data else 0
        new_done = min(total_rows, already_done + delta)
        percent = round((new_done / total_rows) * 100, 2) if total_rows else 0.0

        update_res = (
            supabase_client.table("jobs")
            .update({"rows_processed": new_done, "progress_percent": percent})
            .eq("id", job_id)
            .eq("rows_processed", already_done)
            .execute()
        )

        if getattr(update_res, "data", None):
            return processed_in_chunk, {
                "new_done": new_done,
                "percent": percent,
                "delta": delta,
            }

        attempts += 1
        print(
            f"[Worker] Job {job_id} progress update conflict (attempt {attempts}/{max_attempts}); retrying"
        )
        if retry_delay:
            time.sleep(retry_delay)

    raise RuntimeError(
        f"Failed to update progress for job {job_id} after {max_attempts} attempts"
    )

# -----------------------------
# Timing helper
# -----------------------------
def record_time(label, start, job_id):
    elapsed = round(time.time() - start, 2)
    print(f"[Timing] {label} took {elapsed} sec for job {job_id}")
    return elapsed

# -----------------------------
# Job Worker Functions
# -----------------------------

def next_queued_job():
    """Fetch the next queued job from Supabase."""
    res = (
        supabase.table("jobs")
        .select("*")
        .eq("status", "queued")
        .order("created_at", desc=False)
        .limit(1)
        .execute()
    )
    return res.data[0] if res.data else None


def process_subjob(job_id: str, chunk_id: int, chunk_storage_path: str, meta: dict, user_id: str, total_rows: int):
    """Process a chunk of rows for a given job, with global progress logging."""
    sub_start = time.time()
    processed_in_chunk = 0
    rows_since_last_report = 0
    last_reported = 0
    chunk_input_path = _chunk_raw_local_path(job_id, chunk_id)
    downloaded_temp_dir = None
    cleanup_local_raw = False

    try:
        if os.path.exists(chunk_input_path):
            print(
                f"[Worker] Job {job_id} | Chunk {chunk_id} | using local raw chunk at {chunk_input_path}"
            )
        else:
            print(
                f"[Worker] Job {job_id} | Chunk {chunk_id} | downloading raw chunk {chunk_storage_path}"
            )
            downloaded_path = _download_chunk_from_storage(chunk_storage_path)
            downloaded_temp_dir = os.path.dirname(downloaded_path)
            chunk_input_path = downloaded_path

        headers, chunk_total_rows = _csv_headers_and_total(chunk_input_path)
        if chunk_total_rows == 0:
            print(f"[Worker] Chunk {chunk_id} for job {job_id} is empty; skipping generation")
            _remove_from_storage(
                chunk_storage_path,
                f"raw chunk {chunk_id} for job {job_id}",
                bucket=RAW_CHUNK_BUCKET,
            )
            cleanup_local_raw = True
            return None

        local_dir = os.path.join("/data/chunks", job_id)
        os.makedirs(local_dir, exist_ok=True)
        out_path = os.path.join(local_dir, f"chunk_{chunk_id}.csv")

        with open(chunk_input_path, newline="", encoding="utf-8-sig") as in_f, open(
            out_path, "w", newline="", encoding="utf-8"
        ) as out_f:
            reader = csv.DictReader(in_f)
            input_headers = reader.fieldnames or headers
            output_headers = list(input_headers)
            if "personalized_line" not in output_headers:
                output_headers.append("personalized_line")
            writer = csv.DictWriter(out_f, fieldnames=output_headers)
            writer.writeheader()

            try:
                line_generator = get_personalized_line_generator()
            except PersonalizedLineError as exc:
                raise RuntimeError(f"Personalized line generator misconfigured: {exc}") from exc

            for i, row in enumerate(reader, start=1):
                try:
                    print(
                        f"[Worker] Job {job_id} | Chunk {chunk_id} | Row {i}/{chunk_total_rows} -> {row}"
                    )
                    email_value = extract_email_from_row(row)
                    if not email_value:
<<<<<<< HEAD
                        raise PersonalizedLineError("Email column missing or empty for this row")
=======
                        raise PersonalizedLineError("No email column detected or email value missing")
>>>>>>> 2ad61757

                    metrics = line_generator.generate(
                        email_value,
                        meta.get("service", ""),
                    )
                    line = metrics.opening_line
                except PersonalizedLineError as e:
                    print(f"[Worker] Personalized line error row {i}: {e}")
                    traceback.print_exc()
                    line = f"[Personalization error: {e}]"
                except Exception as e:
                    print(f"[Worker] ERROR row {i}: {e}")
                    traceback.print_exc()
                    line = f"[Error generating line: {e}]"

                normalized_row = {header: row.get(header, "") for header in input_headers}
                normalized_row["personalized_line"] = line
                writer.writerow(normalized_row)

                processed_in_chunk += 1
                rows_since_last_report += 1

                is_last_row = processed_in_chunk == chunk_total_rows
                if rows_since_last_report >= 5 or is_last_row:
                    try:
                        last_reported, progress_info = _update_job_progress(
                            job_id,
                            total_rows,
                            processed_in_chunk,
                            last_reported,
                        )
                    except RuntimeError as exc:
                        print(
                            f"[Worker] Job {job_id} | Chunk {chunk_id} | Progress update failed: {exc}"
                        )
                    else:
                        rows_since_last_report = 0
                        if progress_info:
                            new_done = progress_info["new_done"]
                            percent = progress_info["percent"]
                            delta = progress_info["delta"]
                            print(
                                f"[Worker] Job {job_id} | Chunk {chunk_id} | Progress +{delta} -> {new_done}/{total_rows} rows ({percent}%)"
                            )
                            supabase.table("job_logs").insert(
                                {
                                    "job_id": job_id,
                                    "step": new_done,
                                    "total": total_rows,
                                    "message": (
                                        f"Global progress: +{delta} rows -> {new_done}/{total_rows} ({percent}%)"
                                    ),
                                }
                            ).execute()

        print(f"[Worker] Saved local chunk {chunk_id} at {out_path}")

        storage_path = f"{user_id}/{job_id}/chunk_{chunk_id}.csv"
        with open(out_path, "rb") as f:
            _upload_to_storage(storage_path, f, f"chunk {chunk_id} for job {job_id}")

        supabase.table("files").insert(
            {
                "user_id": user_id,
                "job_id": job_id,
                "original_name": f"chunk_{chunk_id}.csv",
                "storage_path": storage_path,
                "file_type": "partial_output",
            }
        ).execute()

        try:
            rq_job = get_current_job()
            if rq_job:
                rq_job.meta[f"local_chunk_{chunk_id}"] = out_path
                rq_job.meta[f"storage_chunk_{chunk_id}"] = storage_path
                rq_job.save_meta()
                print(f"[Worker] Saved local path for chunk {chunk_id} -> {out_path}")
        except Exception as e:
            print(f"[Worker] Could not save local path for chunk {chunk_id}: {e}")

        elapsed = record_time(f"Chunk {chunk_id} row processing", sub_start, job_id)

        job_record = (
            supabase.table("jobs").select("timing_json").eq("id", job_id).limit(1).execute()
        )
        timings = {}
        if job_record.data and job_record.data[0].get("timing_json"):
            try:
                timings = json.loads(job_record.data[0]["timing_json"])
            except Exception:
                timings = {}
        if "chunks" not in timings:
            timings["chunks"] = {}
        timings["chunks"][str(chunk_id)] = elapsed
        supabase.table("jobs").update({"timing_json": json.dumps(timings)}).eq("id", job_id).execute()

        print(f"[Worker] Finished chunk {chunk_id}/{chunk_total_rows} for job {job_id}")

        _remove_from_storage(chunk_storage_path, f"raw chunk {chunk_id} for job {job_id}", bucket=RAW_CHUNK_BUCKET)
        cleanup_local_raw = True

        return storage_path

    except Exception as exc:
        error_message = f"Chunk {chunk_id} failed: {exc}"
        print(f"[Worker] Chunk error for job {job_id}: {exc}")
        traceback.print_exc()
        try:
            supabase.table("job_logs").insert(
                {
                    "job_id": job_id,
                    "step": chunk_id,
                    "total": total_rows,
                    "message": error_message,
                }
            ).execute()
        except Exception as log_exc:
            print(f"[Worker] Failed to log chunk error for job {job_id}: {log_exc}")

        try:
            supabase.table("jobs").update(
                {
                    "status": "failed",
                    "error": error_message,
                    "finished_at": datetime.utcnow().isoformat() + "Z",
                }
            ).eq("id", job_id).execute()
        except Exception as update_exc:
            print(f"[Worker] Failed to mark job {job_id} as failed: {update_exc}")

        refund_job_credits(job_id, user_id, "chunk error")
        raise
    finally:
        if cleanup_local_raw:
            try:
                if downloaded_temp_dir:
                    shutil.rmtree(downloaded_temp_dir, ignore_errors=True)
                elif os.path.exists(chunk_input_path):
                    os.remove(chunk_input_path)
                    parent_dir = os.path.dirname(chunk_input_path)
                    try:
                        if os.path.isdir(parent_dir) and not os.listdir(parent_dir):
                            os.rmdir(parent_dir)
                    except Exception:
                        pass
            except Exception as exc:
                print(
                    f"[Worker] Warning: failed to remove local raw chunk {chunk_id} for job {job_id}: {exc}"
                )


def finalize_job(job_id: str, user_id: str, total_chunks: int):
    """Merge all partial CSV files into one final result and update job status."""
    finalize_start = time.time()
    try:
        print(f"[Worker] Finalizing job {job_id} with {total_chunks} chunks")

        # Load existing timing_json from DB
        job_record = supabase.table("jobs").select("timing_json").eq("id", job_id).limit(1).execute()
        timings = {}
        if job_record.data and job_record.data[0].get("timing_json"):
            try:
                timings = json.loads(job_record.data[0]["timing_json"])
            except Exception:
                timings = {}
        if "chunks" not in timings:
            timings["chunks"] = {}

        # --- Merge CSVs ---
        merge_start = time.time()
        frames = []
        for chunk_id in range(1, total_chunks + 1):
            local_path = os.path.join("/data/chunks", job_id, f"chunk_{chunk_id}.csv")
            if os.path.exists(local_path):
                print(f"[Worker] Using local chunk {chunk_id} for job {job_id}")
                df = pd.read_csv(local_path)
            else:
                print(f"[Worker] Local chunk {chunk_id} missing, downloading from Supabase...")
                storage_path = f"{user_id}/{job_id}/chunk_{chunk_id}.csv"
                signed = supabase.storage.from_("outputs").create_signed_url(storage_path, 300)
                url = signed.get("signedURL") if signed else None
                if not url:
                    raise Exception(f"Missing signed URL for {storage_path}")
                resp = requests.get(url, timeout=60)
                resp.raise_for_status()
                tmp_dir = tempfile.mkdtemp()
                local_path = os.path.join(tmp_dir, f"chunk_{chunk_id}.csv")
                with open(local_path, "wb") as f:
                    f.write(resp.content)
                df = pd.read_csv(local_path)

            frames.append(df)


        timings["merge_csvs"] = record_time("Merging CSV chunks", merge_start, job_id)

        # --- Final CSV → XLSX ---
        upload_start = time.time()
        final_df = pd.concat(frames, ignore_index=True)
        local_dir = tempfile.mkdtemp()
        out_csv = os.path.join(local_dir, f"{job_id}_final.csv")
        out_xlsx = os.path.join(local_dir, f"{job_id}_final.xlsx")

        final_df.to_csv(out_csv, index=False)
        final_df.to_excel(out_xlsx, index=False, engine="openpyxl")

        storage_path = f"{user_id}/{job_id}/result.xlsx"
        with open(out_xlsx, "rb") as f:
            _upload_to_storage(storage_path, f, f"final result for job {job_id}")
        timings["csv_to_xlsx"] = record_time("Final CSV→XLSX + upload", upload_start, job_id)

        timings["finalize_total"] = record_time("Finalize total", finalize_start, job_id)

        # Save full timings
        supabase.table("jobs").update(
            {
                "status": "succeeded",
                "finished_at": datetime.utcnow().isoformat() + "Z",
                "result_path": storage_path,
                "progress_percent": 100,
                "timing_json": json.dumps(timings),
            }
        ).eq("id", job_id).execute()

        # Cleanup local chunks
        local_job_dir = os.path.join("/data/chunks", job_id)
        if os.path.exists(local_job_dir):
            import shutil
            shutil.rmtree(local_job_dir, ignore_errors=True)
            print(f"[Worker] Cleaned up local chunks for job {job_id}")


        print(f"[Worker] Finalized job {job_id} successfully")

    except Exception as e:
        print(f"[Worker] Finalize ERROR for job {job_id}: {e}")
        traceback.print_exc()
        supabase.table("jobs").update(
            {"status": "failed", "error": f"Finalize error: {e}"}
        ).eq("id", job_id).execute()
        refund_job_credits(job_id, user_id, "finalize error")


def process_job(job_id: str):
    """Split a job into chunks based on available workers and enqueue subjobs."""
    job_start = time.time()
    timings = {}
    job = None
    try:
        print(f"[Worker] === Starting process_job for {job_id} ===")

        job_res = (
            supabase.table("jobs")
            .select("*")
            .eq("id", job_id)
            .limit(1)
            .execute()
        )
        if not job_res.data:
            print(f"[Worker] Job {job_id} not found in DB")
            return
        job = job_res.data[0]

        meta = _ensure_dict(job.get("meta_json"))

        user_id = job["user_id"]
        file_path = meta.get("file_path")
        if not file_path:
            supabase.table("jobs").update(
                {"status": "failed", "error": "Missing file_path"}
            ).eq("id", job_id).execute()
            return

        # --- Download file ---
        dl_start = time.time()
        signed = supabase.storage.from_("inputs").create_signed_url(file_path, 300)
        url = signed.get("signedURL") if signed else None
        if not url:
            supabase.table("jobs").update(
                {
                    "status": "failed",
                    "finished_at": datetime.utcnow().isoformat() + "Z",
                    "error": "Could not create signed URL",
                }
            ).eq("id", job_id).execute()
            return

        local_dir = tempfile.mkdtemp()
        local_path = os.path.join(local_dir, os.path.basename(file_path))
        resp = requests.get(url, timeout=60)
        resp.raise_for_status()
        with open(local_path, "wb") as f:
            f.write(resp.content)

        headers, total, row_iter = _input_iterator(local_path)

        timings["download_input"] = record_time("Download input file", dl_start, job_id)

        # --- Check credits and claim job ---
        setup_start = time.time()
        lock_name = f"credits_lock:{user_id}"
        lock = redis_conn.lock(lock_name, timeout=30, blocking_timeout=10)
        acquired = False
        try:
            acquired = lock.acquire(blocking=True)
            if not acquired:
                raise RuntimeError("Unable to acquire credit lock")

            refreshed_job = (
                supabase.table("jobs")
                .select("status, meta_json")
                .eq("id", job_id)
                .limit(1)
                .execute()
            )
            if not refreshed_job.data:
                print(f"[Worker] Job {job_id} disappeared before claiming; aborting")
                return

            current_row = refreshed_job.data[0]
            current_status = current_row.get("status")
            meta = _ensure_dict(current_row.get("meta_json"))
            job["status"] = current_status
            job["meta_json"] = meta

            if current_status != "queued":
                print(
                    f"[Worker] Job {job_id} is already {current_status}; skipping claim"
                )
                return

            should_continue = _deduct_job_credits(
                job_id, user_id, total, meta, supabase_client=supabase
            )
            if not should_continue:
                print(f"[Worker] Skipping job {job_id} after credit check")
                return

            claim_payload = {
                "status": "in_progress",
                "started_at": datetime.utcnow().isoformat() + "Z",
                "rows_processed": 0,
                "progress_percent": 0,
            }
            claim_res = (
                supabase.table("jobs")
                .update(claim_payload)
                .eq("id", job_id)
                .eq("status", "queued")
                .execute()
            )
            updated_rows = getattr(claim_res, "data", None) or []
            if not updated_rows:
                print(f"[Worker] Failed to claim job {job_id}; refunding and aborting")
                refund_job_credits(job_id, user_id, "claim failed")
                return

            job.update(updated_rows[0])
            job["status"] = claim_payload["status"]
            job["started_at"] = claim_payload["started_at"]
            job["rows_processed"] = claim_payload["rows_processed"]
            job["progress_percent"] = claim_payload["progress_percent"]
            job["meta_json"] = meta

        finally:
            if lock is not None and acquired:
                try:
                    lock.release()
                except LockError:
                    pass

        timings["setup"] = record_time("Setup (credits + DB updates)", setup_start, job_id)

        # --- Chunking ---
        chunk_start = time.time()
        try:
            num_workers = int(os.getenv("WORKER_COUNT", "1"))
        except Exception:
            num_workers = 1

        subjob_refs = []
        chunk_buffer = []
        chunk_count = 0

        job_timeout = _get_job_timeout()

        if total > 0:
            num_chunks = min(total, num_workers) or 1
            chunk_size = max(1, math.ceil(total / num_chunks))
            for row in row_iter:
                chunk_buffer.append(row)
                if len(chunk_buffer) >= chunk_size:
                    chunk_count += 1
                    storage_chunk_path = _persist_chunk_rows(
                        job_id,
                        chunk_count,
                        headers,
                        chunk_buffer,
                        user_id,
                    )
                    job_ref = queue.enqueue(
                        process_subjob,
                        job_id,
                        chunk_count,
                        storage_chunk_path,
                        meta,
                        user_id,
                        total,
                        job_timeout=job_timeout,
                    )
                    subjob_refs.append(job_ref)
                    chunk_buffer = []

            if chunk_buffer:
                chunk_count += 1
                storage_chunk_path = _persist_chunk_rows(
                    job_id,
                    chunk_count,
                    headers,
                    chunk_buffer,
                    user_id,
                )
                job_ref = queue.enqueue(
                    process_subjob,
                    job_id,
                    chunk_count,
                    storage_chunk_path,
                    meta,
                    user_id,
                    total,
                    job_timeout=job_timeout,
                )
                subjob_refs.append(job_ref)
                chunk_buffer = []

        timings["chunking"] = record_time("Chunking + enqueue", chunk_start, job_id)

        if chunk_count > 0:
            queue.enqueue(
                finalize_job,
                job_id,
                user_id,
                chunk_count,
                depends_on=subjob_refs,
                job_timeout=job_timeout,
            )
        else:
            _finalize_empty_job(job_id, user_id, headers, timings, job_start)
            return

        timings["process_job_total"] = record_time("process_job total", job_start, job_id)
        supabase.table("jobs").update({"timing_json": json.dumps(timings)}).eq("id", job_id).execute()

        print(f"[Worker] Enqueued {chunk_count} chunks + finalize for job {job_id}")

    except Exception as e:
        print(f"[Worker] FATAL ERROR job {job_id}: {e}")
        traceback.print_exc()
        supabase.table("jobs").update(
            {
                "status": "failed",
                "finished_at": datetime.utcnow().isoformat() + "Z",
                "error": str(e),
            }
        ).eq("id", job_id).execute()
        user_for_refund = job.get("user_id") if isinstance(job, dict) else None
        refund_job_credits(job_id, user_for_refund, "process_job error")


def worker_loop(poll_interval: int = 5):
    print("[Worker] Starting dispatcher loop...")
    while True:
        try:
            job = next_queued_job()
            if not job:
                print("[Worker] No jobs found. Sleeping...")
                time.sleep(poll_interval)
                continue
            process_job(job["id"])
        except Exception as e:
            print("[Worker] Dispatcher ERROR:", str(e))
            traceback.print_exc()
            time.sleep(poll_interval)<|MERGE_RESOLUTION|>--- conflicted
+++ resolved
@@ -602,11 +602,8 @@
                     )
                     email_value = extract_email_from_row(row)
                     if not email_value:
-<<<<<<< HEAD
                         raise PersonalizedLineError("Email column missing or empty for this row")
-=======
                         raise PersonalizedLineError("No email column detected or email value missing")
->>>>>>> 2ad61757
 
                     metrics = line_generator.generate(
                         email_value,
