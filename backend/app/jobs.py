--- conflicted
+++ resolved
@@ -34,22 +34,11 @@
 
 SERPER_API_KEY = (os.getenv("SERPER_API_KEY") or "").strip()
 SERPER_API_URL = os.getenv("SERPER_API_URL", "https://google.serper.dev/search")
-<<<<<<< HEAD
 GROQ_API_URL = os.getenv(
     "GROQ_API_URL", "https://api.groq.com/openai/v1/chat/completions"
 )
 GROQ_API_KEY = (os.getenv("GROQ_API_KEY") or "").strip()
 
-=======
-GROQ_API_KEY = (os.getenv("GROQ_API_KEY") or "").strip()
-
-try:
-    GROQ_CLIENT = Groq(api_key=GROQ_API_KEY) if (Groq and GROQ_API_KEY) else None
-except Exception as exc:
-    print(f"[Worker] Failed to initialize Groq client: {exc}")
-    GROQ_CLIENT = None
-
->>>>>>> 0d64895c
 
 class _RQExecutor:
     """Minimal executor interface for legacy Streamlit UI."""
@@ -175,7 +164,6 @@
     return "\n\n".join(paragraphs).strip()
 
 
-<<<<<<< HEAD
 def _request_groq_completion(prompt: str, email_value: str) -> str:
     if not GROQ_API_KEY:
         print(
@@ -229,22 +217,6 @@
     email_value = (email or "").strip()
     if not email_value:
         print("[Worker] SIF research skipped: empty email value")
-=======
-def _run_sif_research(email: str) -> str:
-    email_value = (email or "").strip()
-    if not email_value:
-        print("[Worker] SIF research skipped: empty email value")
-        return ""
-
-    if not SERPER_API_KEY:
-        print(
-            f"[Worker] SIF research skipped for {email_value}: SERPER_API_KEY missing"
-        )
-        return ""
-
-    if GROQ_CLIENT is None:
-        print(f"[Worker] SIF research skipped for {email_value}: Groq client unavailable")
->>>>>>> 0d64895c
         return ""
 
     try:
@@ -271,28 +243,7 @@
         + concatenated_text
     )
 
-<<<<<<< HEAD
     return _request_groq_completion(prompt, email_value)
-=======
-    try:
-        response = GROQ_CLIENT.chat.completions.create(
-            model="llama-3.1-8b-instant",
-            messages=[{"role": "user", "content": prompt}],
-        )
-        output = (response.choices[0].message.content or "").strip()
-        if not output:
-            print(
-                f"[Worker] SIF research Groq response empty for {email_value}"
-            )
-        else:
-            print(
-                f"[Worker] SIF research Groq response received for {email_value}: {output}"
-            )
-        return output
-    except Exception as exc:
-        print(f"[Worker] SIF research Groq call failed for {email_value}: {exc}")
-        return ""
->>>>>>> 0d64895c
 
 
 def _persist_chunk_rows(job_id: str, chunk_id: int, headers: List[str], rows: List[Dict[str, str]], user_id: str) -> str:
