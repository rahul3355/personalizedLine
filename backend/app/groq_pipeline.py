--- conflicted
+++ resolved
@@ -214,13 +214,10 @@
 
 def _get_groq_client(*, api_key: Optional[str] = None) -> "Groq":
     groq_cls = _load_groq_class()
-<<<<<<< HEAD
     key = _resolve_api_key("GROQ_API_KEY", api_key)
     return groq_cls(api_key=key)
-=======
     api_key = _require_env("GROQ_API_KEY")
     return groq_cls(api_key=api_key)
->>>>>>> 96cd2930
 
 
 def _ensure_session(session: Optional[requests.Session] = None) -> requests.Session:
@@ -401,11 +398,8 @@
     service_text = service_context or SERVICE_CONTEXT_DEFAULT
 
     try:
-<<<<<<< HEAD
         groq_client = client or _get_groq_client(api_key=groq_api_key)
-=======
         groq_client = client or _get_groq_client()
->>>>>>> 96cd2930
     except ProspectResearchError as exc:
         fallback_line = _compose_simple_line(snippets, service_text)
         return _fallback_result(
