--- conflicted
+++ resolved
@@ -104,69 +104,6 @@
       className="fixed inset-0 top-16 flex items-start justify-center overflow-hidden pt-20"
       style={{ fontFamily: AEONIK_FONT_FAMILY }}
     >
-<<<<<<< HEAD
-      <div className="bg-white rounded-lg p-10 max-w-2xl w-full">
-        <div className="text-center space-y-4">
-        {!synced && !error && (
-          <>
-            <div className="animate-spin h-12 w-12 border-4 border-green-200 border-t-green-600 rounded-full mx-auto" />
-            <h1 className="text-2xl font-bold text-green-800" style={{ fontFamily: 'Consolas, monospace' }}>PROCESSING PAYMENT</h1>
-            <p className="text-base text-green-700">
-              Finalizing your purchase...
-            </p>
-          </>
-        )}
-
-        {synced && !error && (
-          <>
-            <div>
-              <svg
-                className="mx-auto h-20 w-20 text-green-600"
-                fill="none"
-                viewBox="0 0 24 24"
-                stroke="currentColor"
-                strokeWidth={3}
-              >
-                <path
-                  strokeLinecap="square"
-                  strokeLinejoin="miter"
-                  d="M5 13l4 4L19 7"
-                />
-              </svg>
-            </div>
-            <h1 className="text-4xl font-bold text-green-800" style={{ fontFamily: 'Consolas, monospace' }}>PAYMENT SUCCESSFUL</h1>
-            <p className="text-lg text-green-700">Credits added</p>
-            <p className="text-base text-green-600">Redirecting...</p>
-          </>
-        )}
-
-        {error && (
-          <>
-            <div>
-              <svg
-                className="mx-auto h-20 w-20 text-green-500"
-                fill="none"
-                viewBox="0 0 24 24"
-                stroke="currentColor"
-                strokeWidth={3}
-              >
-                <path
-                  strokeLinecap="square"
-                  strokeLinejoin="miter"
-                  d="M12 9v2m0 4h.01m-6.938 4h13.856c1.54 0 2.502-1.667 1.732-3L13.732 4c-.77-1.333-2.694-1.333-3.464 0L3.34 16c-.77 1.333.192 3 1.732 3z"
-                />
-              </svg>
-            </div>
-            <h1 className="text-3xl font-bold text-green-800" style={{ fontFamily: 'Consolas, monospace' }}>PAYMENT RECEIVED</h1>
-            <p className="text-base text-green-700">
-              Payment successful, but sync issue occurred.
-            </p>
-            <p className="text-sm text-green-600">
-              {error}. Credits will be available shortly. Redirecting...
-            </p>
-          </>
-        )}
-=======
       <div className="bg-white rounded-2xl shadow-lg p-10 max-w-md w-full">
         <div className="text-center space-y-5">
           {!synced && !error && (
@@ -229,7 +166,6 @@
               </p>
             </>
           )}
->>>>>>> 79edc4f4
         </div>
       </div>
     </div>
