--- conflicted
+++ resolved
@@ -567,7 +567,6 @@
     if (!hasMore || loadingMore) return;
     fetchJobs(offset, { limit: PAGE_SIZE });
   }, [hasMore, loadingMore, fetchJobs, offset]);
-<<<<<<< HEAD
 
   const isDrawerOpen = Boolean(selectedJobId);
   const containerBaseClasses =
@@ -575,8 +574,6 @@
   const containerClasses = isDrawerOpen
     ? `${containerBaseClasses} md:grid md:grid-cols-[minmax(0,1fr)_360px] md:gap-10`
     : containerBaseClasses;
-=======
->>>>>>> 4c145181
 
   if (loading) {
     return (
@@ -588,11 +585,8 @@
 
   return (
     <div className="min-h-screen bg-[#F7F7F7]">
-<<<<<<< HEAD
       <div className={containerClasses}>
-=======
       <div className="mx-auto flex w-full max-w-6xl flex-col gap-10 px-4 pb-16 pt-12 md:grid md:grid-cols-[minmax(0,1fr)_360px] md:gap-10 md:px-8">
->>>>>>> 4c145181
         <div className="min-w-0">
           <header className="flex flex-col gap-2">
             <span className="text-xs font-semibold uppercase tracking-[0.32em] text-[#717173]">
@@ -713,7 +707,6 @@
           )}
         </div>
 
-<<<<<<< HEAD
         {isDrawerOpen && (
           <aside className="hidden md:block">
             <DetailPanel
@@ -731,7 +724,6 @@
 
       <AnimatePresence>
         {isDrawerOpen && (
-=======
         <aside className="hidden md:block">
           <DetailPanel
             job={selectedJob}
@@ -747,7 +739,6 @@
 
       <AnimatePresence>
         {selectedJobId && (
->>>>>>> 4c145181
           <motion.div
             key="drawer"
             initial={{ opacity: 0 }}
@@ -891,7 +882,6 @@
                 </div>
               </div>
             )}
-<<<<<<< HEAD
 
             {job.status === "failed" && (
               <div className="rounded-3xl border border-red-200 bg-red-50/80 p-5 text-sm text-[#B42318]">
@@ -902,7 +892,6 @@
               </div>
             )}
 
-=======
 
             {job.status === "failed" && (
               <div className="rounded-3xl border border-red-200 bg-red-50/80 p-5 text-sm text-[#B42318]">
@@ -913,7 +902,6 @@
               </div>
             )}
 
->>>>>>> 4c145181
             {job.status === "succeeded" && (
               <div className="rounded-3xl border border-[#E2E2E7] bg-white/90 p-5">
                 <h4 className="text-sm font-semibold text-gray-900">Ready to download</h4>
