"use client";

import {
  useCallback,
  useEffect,
  useMemo,
  useRef,
  useState,
  type ReactNode,
} from "react";
import { useRouter } from "next/router";
import { AnimatePresence, motion } from "framer-motion";
import {
  ArrowRight,
  Calendar,
  CheckCircle2,
  Clock3,
  Download,
  FileText,
  XCircle,
} from "lucide-react";
import InlineLoader from "../../components/InlineLoader";
import { API_URL } from "../../lib/api";
import { useAuth } from "../../lib/AuthProvider";

type JobStatus = "pending" | "in_progress" | "succeeded" | "failed";

interface Job {
  id: string;
  status: JobStatus;
  filename: string;
  rows: number;
  created_at: number;
  finished_at: number | null;
  error: string | null;
  progress?: number;
  message?: string | null;
}

type JobDetail = Job & {
  result_path: string | null;
};

interface JobProgressPayload {
  percent: number;
  message: string;
  status: JobStatus;
}

interface MonthTab {
  value: string;
  label: string;
}

interface GroupedJobs {
  key: string;
  label: string;
  jobs: Job[];
  sortKey: number;
}

interface DetailPanelProps {
  job: JobDetail | null;
  isLoading: boolean;
  error: string | null;
  onClose: () => void;
  onRetry: () => void;
  onDownload: () => void;
  downloading: boolean;
  isMobile?: boolean;
}

const PAGE_SIZE = 20;
const MONTH_FORMATTER = new Intl.DateTimeFormat("en-US", {
  month: "long",
  year: "numeric",
});
const DAY_FORMATTER = new Intl.DateTimeFormat("en-US", {
  month: "long",
  day: "numeric",
});
const TIME_FORMATTER = new Intl.DateTimeFormat("en-US", {
  hour: "numeric",
  minute: "2-digit",
});

function getMonthKey(date: Date) {
  return `${date.getFullYear()}-${String(date.getMonth() + 1).padStart(2, "0")}`;
}

function getDayKey(date: Date) {
  return `${date.getFullYear()}-${String(date.getMonth() + 1).padStart(2, "0")}-${String(
    date.getDate()
  ).padStart(2, "0")}`;
}

function getDayLabel(date: Date) {
  const now = new Date();
  const today = new Date(now.getFullYear(), now.getMonth(), now.getDate());
  const thatDay = new Date(date.getFullYear(), date.getMonth(), date.getDate());
  const diffInMs = today.getTime() - thatDay.getTime();
  const diffInDays = Math.round(diffInMs / (1000 * 60 * 60 * 24));

  if (diffInDays === 0) return "Today";
  if (diffInDays === 1) return "Yesterday";
  return DAY_FORMATTER.format(date);
}

function formatTime(date: Date) {
  return TIME_FORMATTER.format(date);
}

type StatusVisual = {
  label: string;
  icon: typeof CheckCircle2;
  iconBg: string;
  iconColor: string;
  pillBg: string;
  pillColor: string;
};

function getStatusVisuals(status: JobStatus): StatusVisual {
  switch (status) {
    case "succeeded":
      return {
        label: "Completed",
        icon: CheckCircle2,
        iconBg: "bg-[#E4E5FF]",
        iconColor: "#4F55F1",
        pillBg: "bg-[#E4E5FF]",
        pillColor: "text-[#4F55F1]",
      };
    case "failed":
      return {
        label: "Failed",
        icon: XCircle,
        iconBg: "bg-[#FFE8E8]",
        iconColor: "#DC2F2F",
        pillBg: "bg-[#FFE8E8]",
        pillColor: "text-[#DC2F2F]",
      };
    case "in_progress":
    case "pending":
    default:
      return {
        label: "In progress",
        icon: Clock3,
        iconBg: "bg-[#EFEFF2]",
        iconColor: "#717173",
        pillBg: "bg-[#EFEFF2]",
        pillColor: "text-[#54545b]",
      };
  }
}

function StatusIcon({ status }: { status: JobStatus }) {
  const config = getStatusVisuals(status);
  const Icon = config.icon;
  return (
    <div className={`flex h-12 w-12 items-center justify-center rounded-2xl ${config.iconBg}`}>
      <Icon className="h-6 w-6" style={{ color: config.iconColor }} />
    </div>
  );
}

function StatusPill({ status, progress }: { status: JobStatus; progress?: number }) {
  const config = getStatusVisuals(status);
  let label = config.label;

  if ((status === "pending" || status === "in_progress") && typeof progress === "number") {
    label = `${Math.round(progress)}%`;
  }

  return (
    <span
      className={`inline-flex items-center gap-1 rounded-full px-3 py-1 text-xs font-semibold ${config.pillBg} ${config.pillColor}`}
    >
      {label}
    </span>
  );
}

function ProgressBar({ value }: { value: number }) {
  return (
    <div className="relative h-2 w-full overflow-hidden rounded-full bg-[#E2E2E7]">
      <motion.div
        className="absolute left-0 top-0 h-full rounded-full"
        style={{ background: "linear-gradient(135deg, #4F55F1 0%, #8F94FF 100%)" }}
        initial={{ width: 0 }}
        animate={{ width: `${Math.max(0, Math.min(100, value))}%` }}
        transition={{ duration: 0.4, ease: "easeOut" }}
      />
    </div>
  );
}

export default function JobsPage() {
  const router = useRouter();
  const { session } = useAuth();

  const [jobs, setJobs] = useState<Job[]>([]);
  const [loading, setLoading] = useState(true);
  const [loadingMore, setLoadingMore] = useState(false);
  const [offset, setOffset] = useState(0);
  const [hasMore, setHasMore] = useState(true);

  const [activeMonth, setActiveMonth] = useState<string | null>(null);

  const [selectedJobId, setSelectedJobId] = useState<string | null>(null);
  const selectedJobIdRef = useRef<string | null>(null);
  const [selectedJob, setSelectedJob] = useState<JobDetail | null>(null);
  const [detailLoading, setDetailLoading] = useState(false);
  const [detailError, setDetailError] = useState<string | null>(null);
  const [downloading, setDownloading] = useState(false);

  const jobsRef = useRef<Job[]>([]);
  const historyHasDrawer = useRef(false);

  useEffect(() => {
    jobsRef.current = jobs;
  }, [jobs]);

  useEffect(() => {
    selectedJobIdRef.current = selectedJobId;
  }, [selectedJobId]);

  const updateJobInList = useCallback((jobId: string, updates: Partial<Job>) => {
    setJobs((prev) => {
      const next = prev.map((job) => (job.id === jobId ? { ...job, ...updates } : job));
      jobsRef.current = next;
      return next;
    });
  }, []);

  const fetchJobDetailById = useCallback(
    async (jobId: string) => {
      if (!session) throw new Error("Missing session");
      const res = await fetch(`${API_URL}/jobs/${jobId}`, {
        headers: { Authorization: `Bearer ${session.access_token}` },
      });
      if (!res.ok) throw new Error("Failed to fetch job");
      const data: JobDetail = await res.json();
      return data;
    },
    [session]
  );

  const loadJobDetail = useCallback(
    async (jobId: string, options: { silent?: boolean } = {}) => {
      if (!session) return;
      const { silent = false } = options;
      if (!silent) {
        setDetailLoading(true);
        setDetailError(null);
      }
      try {
        const data = await fetchJobDetailById(jobId);
        if (selectedJobIdRef.current !== jobId) return;
        setSelectedJob(data);
        setDetailError(null);
        updateJobInList(jobId, {
          status: data.status,
          finished_at: data.finished_at,
          error: data.error,
          rows: data.rows,
          filename: data.filename,
          progress: data.progress,
          message: data.message ?? null,
        });
      } catch (error) {
        if (selectedJobIdRef.current !== jobId) return;
        console.error("Error fetching job detail:", error);
        setDetailError("We couldn't load this job. Please try again.");
      } finally {
        if (!silent && selectedJobIdRef.current === jobId) {
          setDetailLoading(false);
        }
      }
    },
    [session, fetchJobDetailById, updateJobInList]
  );

  const fetchJobs = useCallback(
    async (
      offsetParam: number,
      options: { reset?: boolean; silent?: boolean; limit?: number } = {}
    ) => {
      if (!session) return;
      const { reset = false, silent = false } = options;
      const limit = options.limit ?? PAGE_SIZE;
      const showFullLoader = reset && offsetParam === 0 && !silent && jobsRef.current.length === 0;

      if (showFullLoader) {
        setLoading(true);
      } else if (!reset) {
        setLoadingMore(true);
      }

      try {
        const res = await fetch(`${API_URL}/jobs?offset=${offsetParam}&limit=${limit}`, {
          headers: { Authorization: `Bearer ${session.access_token}` },
        });
        if (!res.ok) throw new Error("Failed to fetch jobs");
        const data: Job[] = await res.json();

        setJobs((prev) => {
          let next: Job[];
          if (reset) {
            next = data;
          } else {
            const map = new Map<string, Job>();
            prev.forEach((job) => map.set(job.id, job));
            data.forEach((job) => {
              const existing = map.get(job.id);
              map.set(job.id, { ...existing, ...job });
            });
            next = Array.from(map.values());
          }
          jobsRef.current = next;
          return next;
        });

        setHasMore(data.length === limit);
        setOffset(reset ? data.length : offsetParam + data.length);
      } catch (error) {
        console.error("Error fetching jobs:", error);
      } finally {
        if (showFullLoader || (reset && offsetParam === 0 && !silent)) {
          setLoading(false);
        }
        setLoadingMore(false);
      }
    },
    [session]
  );

  const refreshJobs = useCallback(() => {
    const currentCount = jobsRef.current.length;
    fetchJobs(0, {
      reset: true,
      silent: true,
      limit: Math.max(currentCount, PAGE_SIZE),
    });
  }, [fetchJobs]);

  useEffect(() => {
    if (!session) return;
    fetchJobs(0, { reset: true });
  }, [session, fetchJobs]);

  useEffect(() => {
    if (!session) return;
    const interval = setInterval(() => {
      refreshJobs();
    }, 2000);
    return () => clearInterval(interval);
  }, [session, refreshJobs]);

  const routerId = router.query?.id;

  useEffect(() => {
    if (!router.isReady) return;

    if (!routerId) {
      setSelectedJobId(null);
      setSelectedJob(null);
      setDetailError(null);
      setDetailLoading(false);
      return;
    }

    const idValue = Array.isArray(routerId) ? routerId[0] : routerId;
    setSelectedJobId(idValue);
  }, [router.isReady, routerId]);

  useEffect(() => {
    if (!selectedJobId) return;
    loadJobDetail(selectedJobId);
  }, [selectedJobId, loadJobDetail]);

  useEffect(() => {
    if (!session || !selectedJobId || !selectedJob) return;
    if (selectedJob.status === "succeeded" || selectedJob.status === "failed") return;

    let cancelled = false;
    const interval = setInterval(async () => {
      if (cancelled) return;
      try {
        const res = await fetch(`${API_URL}/jobs/${selectedJobId}/progress`, {
          headers: { Authorization: `Bearer ${session.access_token}` },
        });
        if (!res.ok) return;
        const data: JobProgressPayload = await res.json();
        if (cancelled) return;

        setSelectedJob((prev) =>
          prev
            ? {
                ...prev,
                status: data.status,
                progress: data.percent,
                message: data.message,
              }
            : prev
        );
        updateJobInList(selectedJobId, {
          status: data.status,
          progress: data.percent,
          message: data.message,
        });

        if (data.status === "succeeded" || data.status === "failed") {
          clearInterval(interval);
          await loadJobDetail(selectedJobId, { silent: true });
        }
      } catch (error) {
        console.error("Error fetching progress:", error);
      }
    }, 2000);

    return () => {
      cancelled = true;
      clearInterval(interval);
    };
  }, [session, selectedJobId, selectedJob, loadJobDetail, updateJobInList]);

  useEffect(() => {
    if (!selectedJobId) return;
    const matching = jobs.find((job) => job.id === selectedJobId);
    if (matching) {
      setSelectedJob((prev) => (prev ? { ...prev, ...matching } : prev));
    }
  }, [jobs, selectedJobId]);

  const sortedJobs = useMemo(() => {
    return [...jobs].sort((a, b) => b.created_at - a.created_at);
  }, [jobs]);

  const monthTabs = useMemo<MonthTab[]>(() => {
    const seen = new Map<string, string>();
    sortedJobs.forEach((job) => {
      const date = new Date(job.created_at);
      const key = getMonthKey(date);
      if (!seen.has(key)) {
        seen.set(key, MONTH_FORMATTER.format(date));
      }
    });
    return Array.from(seen.entries()).map(([value, label]) => ({ value, label }));
  }, [sortedJobs]);

  useEffect(() => {
    if (monthTabs.length === 0) {
      setActiveMonth(null);
      return;
    }
    setActiveMonth((prev) => {
      if (prev && monthTabs.some((tab) => tab.value === prev)) {
        return prev;
<<<<<<< HEAD
      }
      return monthTabs[0]?.value ?? null;
    });
  }, [monthTabs]);

  useEffect(() => {
    if (!selectedJobId) return;
    const match = sortedJobs.find((job) => job.id === selectedJobId);
    if (!match) return;
    const monthKey = getMonthKey(new Date(match.created_at));
    setActiveMonth((prev) => (prev === monthKey ? prev : monthKey));
  }, [sortedJobs, selectedJobId]);

  const filteredJobs = useMemo(() => {
    if (!activeMonth) return sortedJobs;
    return sortedJobs.filter((job) => {
      const date = new Date(job.created_at);
      return getMonthKey(date) === activeMonth;
    });
  }, [sortedJobs, activeMonth]);

  const groupedJobs = useMemo<GroupedJobs[]>(() => {
    const map = new Map<string, GroupedJobs>();
    filteredJobs.forEach((job) => {
      const date = new Date(job.created_at);
      const key = getDayKey(date);
      if (!map.has(key)) {
        map.set(key, {
          key,
          label: getDayLabel(date),
          jobs: [],
          sortKey: date.getTime(),
        });
      }
=======
      }
      return monthTabs[0]?.value ?? null;
    });
  }, [monthTabs]);

  useEffect(() => {
    if (!selectedJobId) return;
    const match = sortedJobs.find((job) => job.id === selectedJobId);
    if (!match) return;
    const monthKey = getMonthKey(new Date(match.created_at));
    setActiveMonth((prev) => (prev === monthKey ? prev : monthKey));
  }, [sortedJobs, selectedJobId]);

  const filteredJobs = useMemo(() => {
    if (!activeMonth) return sortedJobs;
    return sortedJobs.filter((job) => {
      const date = new Date(job.created_at);
      return getMonthKey(date) === activeMonth;
    });
  }, [sortedJobs, activeMonth]);

  const groupedJobs = useMemo<GroupedJobs[]>(() => {
    const map = new Map<string, GroupedJobs>();
    filteredJobs.forEach((job) => {
      const date = new Date(job.created_at);
      const key = getDayKey(date);
      if (!map.has(key)) {
        map.set(key, {
          key,
          label: getDayLabel(date),
          jobs: [],
          sortKey: date.getTime(),
        });
      }
>>>>>>> 7d847d43
      map.get(key)?.jobs.push(job);
    });

    return Array.from(map.values())
      .map((group) => ({
        ...group,
        jobs: group.jobs.sort((a, b) => b.created_at - a.created_at),
      }))
      .sort((a, b) => b.sortKey - a.sortKey);
  }, [filteredJobs]);

  const openJob = useCallback(
    (id: string) => {
      if (!router.isReady || id === selectedJobId) return;
      const query = { ...router.query, id };
      if (selectedJobId) {
        router.replace({ pathname: "/jobs", query }, undefined, { shallow: true });
      } else {
        historyHasDrawer.current = true;
        router.push({ pathname: "/jobs", query }, undefined, { shallow: true });
      }
    },
    [router, selectedJobId]
  );

  const closeDrawer = useCallback(() => {
    const query = { ...router.query };
    delete (query as Record<string, unknown>).id;

    setSelectedJob(null);
    setSelectedJobId(null);
    setDetailError(null);
    setDetailLoading(false);

    if (historyHasDrawer.current) {
      historyHasDrawer.current = false;
      router.back();
    } else {
      router.replace({ pathname: "/jobs", query }, undefined, { shallow: true });
    }
  }, [router]);

  const handleRetry = useCallback(() => {
    if (selectedJobId) {
      loadJobDetail(selectedJobId);
    }
  }, [selectedJobId, loadJobDetail]);

  const handleDownload = useCallback(async () => {
    if (!session || !selectedJob || downloading) return;
    try {
      setDownloading(true);
      const res = await fetch(`${API_URL}/jobs/${selectedJob.id}/download`, {
        headers: { Authorization: `Bearer ${session.access_token}` },
      });
      if (!res.ok) {
        throw new Error("Download failed");
      }
      const blob = await res.blob();
      const url = window.URL.createObjectURL(blob);
      const a = document.createElement("a");
      a.href = url;
      a.download = selectedJob.filename || "result.xlsx";
      a.click();
      window.URL.revokeObjectURL(url);
    } catch (error) {
      console.error("Download error:", error);
      alert("Download failed");
    } finally {
      setDownloading(false);
    }
  }, [session, selectedJob, downloading]);

  const handleLoadMore = useCallback(() => {
    if (!hasMore || loadingMore) return;
    fetchJobs(offset, { limit: PAGE_SIZE });
  }, [hasMore, loadingMore, fetchJobs, offset]);

  const isDrawerOpen = Boolean(selectedJobId);
<<<<<<< HEAD
  const containerClasses = [
    "mx-auto flex w-full max-w-6xl flex-col gap-10 px-4 pb-16 pt-12 md:px-8",
    isDrawerOpen ? "md:grid md:grid-cols-[minmax(0,1fr)_360px] md:gap-10" : null,
  ]
    .filter((value): value is string => Boolean(value))
    .join(" ");
=======
  const containerBaseClasses =
    "mx-auto flex w-full max-w-6xl flex-col gap-10 px-4 pb-16 pt-12 md:px-8";
  const containerClasses = isDrawerOpen
    ? `${containerBaseClasses} md:grid md:grid-cols-[minmax(0,1fr)_360px] md:gap-10`
    : containerBaseClasses;
>>>>>>> 7d847d43

  if (loading) {
    return (
      <div className="flex min-h-screen items-center justify-center bg-[#F7F7F7]">
        <InlineLoader />
      </div>
    );
  }

  return (
    <div className="min-h-screen bg-[#F7F7F7]">
      <div className={containerClasses}>
<<<<<<< HEAD
=======
      <div className="mx-auto flex w-full max-w-6xl flex-col gap-10 px-4 pb-16 pt-12 md:grid md:grid-cols-[minmax(0,1fr)_360px] md:gap-10 md:px-8">
>>>>>>> 7d847d43
        <div className="min-w-0">
          <header className="flex flex-col gap-2">
            <span className="text-xs font-semibold uppercase tracking-[0.32em] text-[#717173]">
              Timeline
            </span>
            <h1 className="text-4xl font-semibold tracking-tight text-gray-900">Jobs</h1>
            <p className="text-sm text-[#717173]">
              Review and revisit every personalized outreach file you have generated.
            </p>
          </header>

          {monthTabs.length > 0 && (
            <div className="mt-8 -mx-4 flex gap-3 overflow-x-auto px-4 pb-2 md:mx-0 md:px-0">
              {monthTabs.map((tab) => {
                const isActive = tab.value === activeMonth;
                return (
                  <button
                    key={tab.value}
                    type="button"
                    onClick={() => setActiveMonth(tab.value)}
                    className={`whitespace-nowrap rounded-full px-4 py-2 text-xs font-semibold uppercase tracking-[0.24em] transition-colors ${
                      isActive
                        ? "bg-[#4F55F1] text-white shadow-[0_12px_24px_rgba(79,85,241,0.3)]"
                        : "bg-white/70 text-[#717173] hover:bg-[#E2E2E7]"
                    }`}
                  >
                    {tab.label}
                  </button>
                );
              })}
            </div>
          )}

          {groupedJobs.length === 0 ? (
            <div className="mt-10 flex flex-col items-center justify-center rounded-3xl border border-dashed border-[#D8D8DE] bg-white/70 p-12 text-center shadow-sm">
              <FileText className="h-10 w-10 text-[#717173]" />
              <h2 className="mt-4 text-lg font-semibold text-gray-900">No jobs yet</h2>
              <p className="mt-2 max-w-xs text-sm text-[#717173]">
                Upload a CSV to see your personalization jobs appear here in a Revolut-style timeline.
              </p>
            </div>
          ) : (
            <div className="mt-10 space-y-8">
              {groupedJobs.map((group) => (
                <section key={group.key} className="space-y-3">
                  <div className="flex items-center gap-3 px-1 text-xs font-semibold uppercase tracking-[0.26em] text-[#717173]">
                    <span>{group.label}</span>
                    <span className="h-px flex-1 bg-[#E2E2E7]" />
                  </div>
                  <div className="space-y-2">
                    {group.jobs.map((job) => {
                      const isActive = job.id === selectedJobId;
                      return (
                        <button
                          key={job.id}
                          type="button"
                          onClick={() => openJob(job.id)}
                          className={`relative w-full rounded-3xl border border-transparent bg-white/80 px-5 py-4 text-left shadow-sm transition-all duration-200 hover:-translate-y-[1px] hover:bg-[#E2E2E7] ${
                            isActive
                              ? "border-[#4F55F1] bg-white shadow-[0_20px_45px_rgba(79,85,241,0.16)]"
                              : ""
                          }`}
                        >
                          <div className="flex items-center gap-4">
                            <StatusIcon status={job.status} />
                            <div className="min-w-0 flex-1">
                              <div className="flex items-center gap-3">
                                <p className="flex-1 truncate text-[15px] font-semibold text-gray-900">
                                  {job.filename}
                                </p>
                                <span className="text-[11px] font-semibold uppercase tracking-[0.2em] text-[#717173]">
                                  {formatTime(new Date(job.created_at))}
                                </span>
                              </div>
                              <div className="mt-2 flex flex-wrap items-center gap-x-3 gap-y-1 text-xs text-[#717173]">
                                <StatusPill status={job.status} progress={job.progress} />
                                <span>{job.rows.toLocaleString()} rows</span>
                                {job.status === "failed" && job.error ? (
                                  <span className="text-[#DC2F2F]">{job.error}</span>
                                ) : null}
                              </div>
                              {job.message && job.status !== "failed" && (
                                <p className="mt-1 truncate text-xs text-[#717173]">{job.message}</p>
                              )}
                              {(job.status === "pending" || job.status === "in_progress") && (
                                <div className="mt-3">
                                  <ProgressBar value={job.progress ?? 0} />
                                </div>
                              )}
                            </div>
                            <ArrowRight
                              className={`h-5 w-5 flex-shrink-0 transition-colors ${
                                isActive ? "text-[#4F55F1]" : "text-[#717173]"
                              }`}
                            />
                          </div>
                        </button>
                      );
                    })}
                  </div>
                </section>
              ))}

              {hasMore && (
                <div className="flex justify-center pt-4">
                  <button
                    type="button"
                    onClick={handleLoadMore}
                    disabled={loadingMore}
                    className="rounded-full px-6 py-3 text-sm font-semibold text-white shadow-[0_14px_26px_rgba(79,85,241,0.35)] transition-transform hover:-translate-y-0.5 active:translate-y-0.5 disabled:cursor-not-allowed disabled:opacity-60"
                    style={{ background: "linear-gradient(135deg, #4F55F1 0%, #8186FF 100%)" }}
                  >
                    {loadingMore ? "Loading…" : "Load more"}
                  </button>
                </div>
              )}
            </div>
          )}
        </div>

        {isDrawerOpen && (
          <aside className="hidden md:block">
            <DetailPanel
              job={selectedJob}
              isLoading={detailLoading && Boolean(selectedJobId)}
              error={detailError}
              onClose={closeDrawer}
              onRetry={handleRetry}
              onDownload={handleDownload}
              downloading={downloading}
            />
          </aside>
        )}
      </div>

      <AnimatePresence>
        {isDrawerOpen && (
<<<<<<< HEAD
=======
        <aside className="hidden md:block">
          <DetailPanel
            job={selectedJob}
            isLoading={detailLoading && Boolean(selectedJobId)}
            error={detailError}
            onClose={closeDrawer}
            onRetry={handleRetry}
            onDownload={handleDownload}
            downloading={downloading}
          />
        </aside>
      </div>

      <AnimatePresence>
        {selectedJobId && (
>>>>>>> 7d847d43
          <motion.div
            key="drawer"
            initial={{ opacity: 0 }}
            animate={{ opacity: 1 }}
            exit={{ opacity: 0 }}
            className="fixed inset-0 z-40 bg-black/30 backdrop-blur-sm md:hidden"
            onClick={closeDrawer}
          >
            <motion.div
              initial={{ x: "100%" }}
              animate={{ x: 0 }}
              exit={{ x: "100%" }}
              transition={{ type: "spring", stiffness: 260, damping: 30 }}
              className="absolute inset-y-0 right-0 w-full max-w-md bg-white"
              onClick={(event) => event.stopPropagation()}
            >
              <DetailPanel
                job={selectedJob}
                isLoading={detailLoading}
                error={detailError}
                onClose={closeDrawer}
                onRetry={handleRetry}
                onDownload={handleDownload}
                downloading={downloading}
                isMobile
              />
            </motion.div>
          </motion.div>
        )}
      </AnimatePresence>
    </div>
  );
}

function DetailPanel({
  job,
  isLoading,
  error,
  onClose,
  onRetry,
  onDownload,
  downloading,
  isMobile = false,
}: DetailPanelProps) {
  const radiusClass = isMobile ? "rounded-l-3xl" : "rounded-3xl";
  const config = job ? getStatusVisuals(job.status) : null;
  const CreatedDate = job ? new Date(job.created_at) : null;
  const FinishedDate = job?.finished_at ? new Date(job.finished_at) : null;

  return (
    <div
      className={`flex h-full flex-col ${radiusClass} bg-white/90 shadow-[0_30px_60px_rgba(15,23,42,0.12)] backdrop-blur`}
    >
      <div className="flex items-center justify-between border-b border-[#ECECF3] px-6 py-5">
        <div>
          <p className="text-xs font-semibold uppercase tracking-[0.32em] text-[#717173]">Details</p>
          <h2 className="text-lg font-semibold text-gray-900">Job overview</h2>
        </div>
        <button
          type="button"
          onClick={onClose}
          className="rounded-full px-4 py-2 text-xs font-semibold uppercase tracking-[0.2em] text-[#717173] transition-colors hover:bg-[#E2E2E7]"
        >
          Close
        </button>
      </div>

      <div className="flex-1 overflow-y-auto px-6 pb-10 pt-6">
        {isLoading ? (
          <div className="flex justify-center pt-16">
            <InlineLoader />
          </div>
        ) : error ? (
          <div className="flex h-full flex-col items-center justify-center text-center">
            <XCircle className="h-10 w-10 text-[#DC2F2F]" />
            <h3 className="mt-4 text-lg font-semibold text-gray-900">Something went wrong</h3>
            <p className="mt-2 max-w-sm text-sm text-[#717173]">{error}</p>
            <button
              type="button"
              onClick={onRetry}
              className="mt-6 rounded-full px-5 py-2 text-sm font-semibold text-white shadow-[0_12px_24px_rgba(79,85,241,0.3)]"
              style={{ background: "linear-gradient(135deg, #4F55F1 0%, #8186FF 100%)" }}
            >
              Try again
            </button>
          </div>
        ) : job ? (
          <div className="space-y-6">
            <div className="flex items-start gap-4">
              {config && (
                <div className={`flex h-14 w-14 items-center justify-center rounded-3xl ${config.iconBg}`}>
                  <config.icon className="h-7 w-7" style={{ color: config.iconColor }} />
                </div>
              )}
              <div className="min-w-0 flex-1">
                <h3 className="text-xl font-semibold text-gray-900">{job.filename}</h3>
                <div className="mt-2 flex flex-wrap items-center gap-2 text-sm text-[#717173]">
                  {config && (
                    <span
                      className={`inline-flex items-center rounded-full px-3 py-1 text-xs font-semibold ${config.pillBg} ${config.pillColor}`}
                    >
                      {config.label}
                    </span>
                  )}
                  <span>{job.rows.toLocaleString()} rows</span>
                </div>
              </div>
            </div>

            <div className="space-y-3 rounded-3xl bg-[#F4F4F8] p-5">
              <DetailRow
                icon={<Calendar className="h-5 w-5 text-[#717173]" />}
                label="Created"
                value={
                  CreatedDate
                    ? `${getDayLabel(CreatedDate)} · ${formatTime(CreatedDate)}`
                    : "—"
                }
              />
              {FinishedDate && (
                <DetailRow
                  icon={<CheckCircle2 className="h-5 w-5 text-[#4F55F1]" />}
                  label="Finished"
                  value={`${getDayLabel(FinishedDate)} · ${formatTime(FinishedDate)}`}
                />
              )}
              <DetailRow icon={<FileText className="h-5 w-5 text-[#717173]" />} label="Job ID" value={job.id} />
            </div>

            {(job.status === "pending" || job.status === "in_progress") && (
              <div className="rounded-3xl border border-[#E2E2E7] bg-white/80 p-5">
                <h4 className="text-sm font-semibold text-gray-900">Generating your file</h4>
                <p className="mt-1 text-xs text-[#717173]">
                  {job.message || "We’re preparing your personalized lines."}
                </p>
                <div className="mt-4">
                  <ProgressBar value={job.progress ?? 0} />
                  <p className="mt-2 text-xs font-semibold text-[#4F55F1]">
                    {Math.round(job.progress ?? 0)}% complete
                  </p>
                </div>
              </div>
            )}
<<<<<<< HEAD

            {job.status === "failed" && (
              <div className="rounded-3xl border border-red-200 bg-red-50/80 p-5 text-sm text-[#B42318]">
                <h4 className="text-sm font-semibold text-[#B42318]">Job failed</h4>
                <p className="mt-2 text-xs text-[#B42318]">
                  {job.error || "Unknown error"}
                </p>
              </div>
            )}

=======

            {job.status === "failed" && (
              <div className="rounded-3xl border border-red-200 bg-red-50/80 p-5 text-sm text-[#B42318]">
                <h4 className="text-sm font-semibold text-[#B42318]">Job failed</h4>
                <p className="mt-2 text-xs text-[#B42318]">
                  {job.error || "Unknown error"}
                </p>
              </div>
            )}


            {job.status === "failed" && (
              <div className="rounded-3xl border border-red-200 bg-red-50/80 p-5 text-sm text-[#B42318]">
                <h4 className="text-sm font-semibold text-[#B42318]">Job failed</h4>
                <p className="mt-2 text-xs text-[#B42318]">
                  {job.error || "Unknown error"}
                </p>
              </div>
            )}

>>>>>>> 7d847d43
            {job.status === "succeeded" && (
              <div className="rounded-3xl border border-[#E2E2E7] bg-white/90 p-5">
                <h4 className="text-sm font-semibold text-gray-900">Ready to download</h4>
                <p className="mt-1 text-xs text-[#717173]">
                  Your personalized outreach file is ready to export.
                </p>
                <button
                  type="button"
                  onClick={onDownload}
                  disabled={downloading}
                  className="mt-5 inline-flex items-center justify-center gap-2 rounded-full px-5 py-3 text-sm font-semibold text-white shadow-[0_18px_36px_rgba(79,85,241,0.4)] transition-transform hover:-translate-y-0.5 active:translate-y-0.5 disabled:cursor-not-allowed disabled:opacity-60"
                  style={{ background: "linear-gradient(135deg, #4F55F1 0%, #8186FF 100%)" }}
                >
                  <Download className="h-4 w-4" />
                  {downloading ? "Preparing…" : "Download file"}
                </button>
              </div>
            )}
          </div>
        ) : (
          <div className="flex h-full flex-col items-center justify-center text-center">
            <FileText className="h-12 w-12 text-[#717173]" />
            <h3 className="mt-4 text-lg font-semibold text-gray-900">Pick a job</h3>
            <p className="mt-2 max-w-xs text-sm text-[#717173]">
              Select a job from the timeline to see its progress, metadata, and download options.
            </p>
          </div>
        )}
      </div>
    </div>
  );
}

function DetailRow({ icon, label, value }: { icon: ReactNode; label: string; value: string }) {
  return (
    <div className="flex items-center gap-3 rounded-2xl bg-white/80 px-4 py-3">
      <div className="flex h-10 w-10 items-center justify-center rounded-2xl bg-[#F0F0F3]">
        {icon}
      </div>
      <div className="min-w-0">
        <p className="text-xs font-semibold uppercase tracking-[0.24em] text-[#717173]">{label}</p>
        <p className="truncate text-sm font-medium text-gray-900">{value}</p>
      </div>
    </div>
  );
}<|MERGE_RESOLUTION|>--- conflicted
+++ resolved
@@ -456,7 +456,6 @@
     setActiveMonth((prev) => {
       if (prev && monthTabs.some((tab) => tab.value === prev)) {
         return prev;
-<<<<<<< HEAD
       }
       return monthTabs[0]?.value ?? null;
     });
@@ -491,7 +490,6 @@
           sortKey: date.getTime(),
         });
       }
-=======
       }
       return monthTabs[0]?.value ?? null;
     });
@@ -526,7 +524,6 @@
           sortKey: date.getTime(),
         });
       }
->>>>>>> 7d847d43
       map.get(key)?.jobs.push(job);
     });
 
@@ -606,20 +603,17 @@
   }, [hasMore, loadingMore, fetchJobs, offset]);
 
   const isDrawerOpen = Boolean(selectedJobId);
-<<<<<<< HEAD
   const containerClasses = [
     "mx-auto flex w-full max-w-6xl flex-col gap-10 px-4 pb-16 pt-12 md:px-8",
     isDrawerOpen ? "md:grid md:grid-cols-[minmax(0,1fr)_360px] md:gap-10" : null,
   ]
     .filter((value): value is string => Boolean(value))
     .join(" ");
-=======
   const containerBaseClasses =
     "mx-auto flex w-full max-w-6xl flex-col gap-10 px-4 pb-16 pt-12 md:px-8";
   const containerClasses = isDrawerOpen
     ? `${containerBaseClasses} md:grid md:grid-cols-[minmax(0,1fr)_360px] md:gap-10`
     : containerBaseClasses;
->>>>>>> 7d847d43
 
   if (loading) {
     return (
@@ -632,10 +626,7 @@
   return (
     <div className="min-h-screen bg-[#F7F7F7]">
       <div className={containerClasses}>
-<<<<<<< HEAD
-=======
       <div className="mx-auto flex w-full max-w-6xl flex-col gap-10 px-4 pb-16 pt-12 md:grid md:grid-cols-[minmax(0,1fr)_360px] md:gap-10 md:px-8">
->>>>>>> 7d847d43
         <div className="min-w-0">
           <header className="flex flex-col gap-2">
             <span className="text-xs font-semibold uppercase tracking-[0.32em] text-[#717173]">
@@ -773,8 +764,6 @@
 
       <AnimatePresence>
         {isDrawerOpen && (
-<<<<<<< HEAD
-=======
         <aside className="hidden md:block">
           <DetailPanel
             job={selectedJob}
@@ -790,7 +779,6 @@
 
       <AnimatePresence>
         {selectedJobId && (
->>>>>>> 7d847d43
           <motion.div
             key="drawer"
             initial={{ opacity: 0 }}
@@ -934,7 +922,6 @@
                 </div>
               </div>
             )}
-<<<<<<< HEAD
 
             {job.status === "failed" && (
               <div className="rounded-3xl border border-red-200 bg-red-50/80 p-5 text-sm text-[#B42318]">
@@ -945,7 +932,6 @@
               </div>
             )}
 
-=======
 
             {job.status === "failed" && (
               <div className="rounded-3xl border border-red-200 bg-red-50/80 p-5 text-sm text-[#B42318]">
@@ -966,7 +952,6 @@
               </div>
             )}
 
->>>>>>> 7d847d43
             {job.status === "succeeded" && (
               <div className="rounded-3xl border border-[#E2E2E7] bg-white/90 p-5">
                 <h4 className="text-sm font-semibold text-gray-900">Ready to download</h4>
