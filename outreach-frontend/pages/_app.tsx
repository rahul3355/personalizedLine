--- conflicted
+++ resolved
@@ -23,7 +23,6 @@
   const [pageLoading, setPageLoading] = useState(false);
 
   useEffect(() => {
-<<<<<<< HEAD
     const handleStart = (url: string, { shallow } = { shallow: false }) => {
       if (shallow) {
         return;
@@ -43,12 +42,10 @@
       }
 
       setPageLoading(true);
-=======
     const handleStart = (_url: string, { shallow } = { shallow: false }) => {
       if (!shallow) {
         setPageLoading(true);
       }
->>>>>>> 39ef1c8c
     };
     const handleComplete = () => setPageLoading(false);
 
