import "../styles/globals.css";
import type { AppProps } from "next/app";
import Navbar from "../components/Navbar";
import { AuthProvider, useAuth } from "../lib/AuthProvider";
import { useRouter } from "next/router";
import { useEffect, useState } from "react";
import AuthorityPointLoader from "../components/AuthorityPointLoader";
import InlineLoader from "@/components/InlineLoader";

interface LayoutProps {
  Component: AppProps["Component"];
  pageProps: AppProps["pageProps"];
}

function Layout({ Component, pageProps }: LayoutProps) {
  const { session, loading } = useAuth();
  const router = useRouter();
  const [pageLoading, setPageLoading] = useState(false);

  useEffect(() => {
    const handleStart = () => setPageLoading(true);
    const handleComplete = () => setPageLoading(false);

    router.events.on("routeChangeStart", handleStart);
    router.events.on("routeChangeComplete", handleComplete);
    router.events.on("routeChangeError", handleComplete);

    return () => {
      router.events.off("routeChangeStart", handleStart);
      router.events.off("routeChangeComplete", handleComplete);
      router.events.off("routeChangeError", handleComplete);
    };
  }, [router]);

  useEffect(() => {
    if (!loading && !session && router.pathname !== "/login") {
      router.push("/login");
    }
  }, [session, loading, router]);

  // Block render until session is resolved
  if (loading) {
    return (
      <AuthorityPointLoader/>
    );
  }


  return (
    <div className="min-h-screen flex bg-[#F7F7F7]">
      {session && <Navbar />}
      <main
        className={`flex-1 flex flex-col transition-all duration-200 ${
<<<<<<< HEAD
          session ? "lg:ml-[108px] mt-16 px-4 sm:px-8 lg:px-8 xl:px-12 pb-10" : ""
=======
          session ? "md:ml-60 mt-16 px-4 sm:px-8 lg:px-12 pb-10" : ""
>>>>>>> 286def5d
        }`}
      >
        {session ? (
          <div className="flex min-h-0 flex-1 flex-col overflow-hidden rounded-t-[32px] bg-white shadow-sm">
            {pageLoading ? (
              <div className="flex flex-1 items-center justify-center px-6 py-8 sm:px-8 lg:px-10">
                <InlineLoader />
              </div>
            ) : (
              <div className="flex-1 px-6 py-8 sm:px-8 lg:px-10">
                <Component {...pageProps} />
              </div>
            )}
          </div>
        ) : pageLoading ? (
          <div className="flex flex-1 items-center justify-center">
            <InlineLoader />
          </div>
        ) : (
          <Component {...pageProps} />
        )}
      </main>
    </div>
  );

}

export default function MyApp({ Component, pageProps }: AppProps) {
  return (
    <AuthProvider>
      <Layout Component={Component} pageProps={pageProps} />
    </AuthProvider>
  );
}<|MERGE_RESOLUTION|>--- conflicted
+++ resolved
@@ -51,11 +51,8 @@
       {session && <Navbar />}
       <main
         className={`flex-1 flex flex-col transition-all duration-200 ${
-<<<<<<< HEAD
           session ? "lg:ml-[108px] mt-16 px-4 sm:px-8 lg:px-8 xl:px-12 pb-10" : ""
-=======
           session ? "md:ml-60 mt-16 px-4 sm:px-8 lg:px-12 pb-10" : ""
->>>>>>> 286def5d
         }`}
       >
         {session ? (
