--- conflicted
+++ resolved
@@ -1,7 +1,4 @@
-<<<<<<< HEAD
-=======
 import { useEffect, useMemo, useState } from "react";
->>>>>>> 544d3737
 import { useRouter } from "next/router";
 import { useAuth } from "../lib/AuthProvider";
 import { Button } from "@/components/ui/button";
@@ -48,11 +45,8 @@
     );
   }
 
-<<<<<<< HEAD
   const actionCards = [
-=======
   const quickActions = [
->>>>>>> 544d3737
     {
       title: "Upload new file",
       description: "Map columns and kick off research from one place.",
@@ -104,8 +98,6 @@
     { name: "BlackRock", hex: "#111827" },
     { name: "Citi", hex: "#0c6fbb" },
   ];
-<<<<<<< HEAD
-=======
 
   const sampleOutputs = useMemo(
     () => ({
@@ -162,14 +154,12 @@
       icon: Rocket,
     },
   ];
->>>>>>> 544d3737
 
   const handleStartFree = () => {
     router.push("/upload");
   };
 
   return (
-<<<<<<< HEAD
     <div className="relative min-h-screen overflow-hidden bg-white">
       <div className="pointer-events-none absolute inset-0 opacity-70 [background:radial-gradient(circle_at_1px_1px,#e5e7eb_1px,transparent_0)] [background-size:26px_26px]" />
 
@@ -277,7 +267,6 @@
           </div>
         </div>
 
-=======
     <div className="relative min-h-screen overflow-hidden bg-gradient-to-b from-white via-slate-50 to-white">
       <div className="absolute inset-0 opacity-60 blur-[140px] bg-[radial-gradient(circle_at_20%_20%,rgba(59,130,246,0.12),transparent_35%),radial-gradient(circle_at_80%_0%,rgba(236,72,153,0.12),transparent_30%),radial-gradient(circle_at_50%_80%,rgba(34,197,94,0.12),transparent_32%)]" />
 
@@ -399,7 +388,6 @@
           </div>
         </div>
 
->>>>>>> 544d3737
         {/* Action hub */}
         <div className="mt-16 space-y-6">
           <div className="flex items-center justify-between">
@@ -407,29 +395,23 @@
               <p className="text-xs uppercase tracking-[0.08em] text-slate-500">Control center</p>
               <h2 className="text-2xl font-semibold text-slate-900">Ship outreach with less friction</h2>
             </div>
-<<<<<<< HEAD
             <Button variant="ghost" className="rounded-full bg-white/70 text-slate-900 transition hover:bg-slate-50" onClick={handleStartFree}>
-=======
             <Button variant="ghost" className="rounded-full border border-slate-200 bg-white/70 text-slate-900" onClick={handleStartFree}>
->>>>>>> 544d3737
               Start new upload
             </Button>
           </div>
           <div className="grid gap-4 md:grid-cols-3">
-<<<<<<< HEAD
             {actionCards.map(({ title, description, icon: Icon, action }) => (
               <Card
                 key={title}
                 className="group relative overflow-hidden rounded-2xl bg-white/80 shadow-sm transition hover:bg-slate-50"
               >
-=======
             {quickActions.map(({ title, description, icon: Icon, action }) => (
               <Card
                 key={title}
                 className="group relative overflow-hidden rounded-2xl border-slate-200/90 bg-white/80 shadow-sm transition hover:-translate-y-1 hover:shadow-lg"
               >
                 <div className="absolute inset-0 bg-gradient-to-br from-transparent via-slate-50 to-white opacity-0 transition group-hover:opacity-100" />
->>>>>>> 544d3737
                 <CardHeader className="space-y-3 pb-4">
                   <div className="flex h-11 w-11 items-center justify-center rounded-xl bg-slate-900 text-white shadow-lg shadow-slate-900/10">
                     <Icon className="h-5 w-5" />
@@ -438,17 +420,13 @@
                   <CardDescription className="text-sm text-slate-600">{description}</CardDescription>
                 </CardHeader>
                 <CardFooter>
-<<<<<<< HEAD
                   <Button variant="link" className="px-0 text-slate-900 hover:no-underline" onClick={action}>
-=======
                   <Button variant="link" className="px-0 text-slate-900" onClick={action}>
->>>>>>> 544d3737
                     Go now <ArrowRight className="ml-2 h-4 w-4" />
                   </Button>
                 </CardFooter>
               </Card>
             ))}
-<<<<<<< HEAD
           </div>
         </div>
 
@@ -550,7 +528,6 @@
                     >
                       {brand.name}
                     </span>
-=======
           </div>
         </div>
 
@@ -660,13 +637,11 @@
                 {["SaaS", "Enterprise", "Agency"].map((segment) => (
                   <div key={segment} className="rounded-xl border border-slate-200 bg-slate-50/70 px-4 py-3 text-sm font-semibold text-slate-800 shadow-sm">
                     {segment}
->>>>>>> 544d3737
                   </div>
                 ))}
               </div>
               <div className="grid gap-3">
                 {[{
-<<<<<<< HEAD
                   quote: "“We can hand off lists knowing research and writing stay in sync.”",
                   name: "GTM lead"
                 }, {
@@ -674,7 +649,6 @@
                   name: "Operations manager"
                 }].map((item) => (
                   <div key={item.name} className="rounded-2xl bg-gradient-to-br from-white via-slate-50 to-white p-4 shadow-sm">
-=======
                   quote: "“We replaced three enrichment tools and finally have copy our reps can trust. The AI cites everything.”",
                   name: "VP Sales, cloud security",
                 }, {
@@ -685,18 +659,15 @@
                   name: "Founder, outbound agency",
                 }].map((item) => (
                   <div key={item.name} className="rounded-2xl border border-slate-200 bg-gradient-to-br from-white via-slate-50 to-white p-4 shadow-sm">
->>>>>>> 544d3737
                     <p className="text-sm text-slate-800 leading-relaxed">{item.quote}</p>
                     <p className="mt-2 text-xs font-semibold uppercase tracking-[0.08em] text-slate-500">{item.name}</p>
                   </div>
                 ))}
               </div>
             </CardContent>
-<<<<<<< HEAD
           </Card>
         </div>
       </div>
-=======
             <CardFooter className="flex items-center justify-between border-t border-slate-200/80 bg-slate-50/60">
               <div className="space-y-1">
                 <p className="text-xs uppercase tracking-[0.08em] text-slate-500">Uptime</p>
@@ -770,7 +741,6 @@
           }
         }
       `}</style>
->>>>>>> 544d3737
     </div>
   );
 }