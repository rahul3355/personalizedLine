<<<<<<< HEAD
=======
import { useEffect, useMemo, useState } from "react";
>>>>>>> 8aff21e8
import { useRouter } from "next/router";
import { useAuth } from "../lib/AuthProvider";
import { Button } from "@/components/ui/button";
import {
  ArrowRight,
  BarChart3,
  Check,
  FileText,
  Rocket,
  ShieldCheck,
  Sparkles,
  Upload,
  Wand2,
} from "lucide-react";
import {
  Card,
  CardContent,
  CardDescription,
  CardFooter,
  CardHeader,
  CardTitle,
} from "@/components/ui/card";
import InlineLoader from "@/components/InlineLoader";

export default function Home() {
  const { session, loading } = useAuth();
  const router = useRouter();

  if (loading) {
    return (
      <div className="flex items-center justify-center min-h-[60vh]">
        <InlineLoader />
      </div>
    );
  }

  if (!session) {
    return (
      <div className="flex items-center justify-center min-h-screen">
        <h1 className="text-lg font-medium text-gray-700">
          Please log in to continue
        </h1>
      </div>
    );
  }

  const quickActions = [
    {
      title: "Upload new file",
      description: "Map columns and kick off research from one place.",
      icon: Upload,
      action: () => router.push("/upload"),
    },
    {
      title: "Recent jobs",
      description: "Check progress and revisit completed runs.",
      icon: BarChart3,
      action: () => router.push("/jobs"),
    },
    {
      title: "Credits & billing",
      description: "Review usage and manage your plan.",
      icon: ShieldCheck,
      action: () => router.push("/billing"),
    },
  ];

  const workflow = [
    {
      title: "Upload & map",
      detail: "Drop your CSV/XLSX and align columns to the fields you need.",
      icon: FileText,
    },
    {
      title: "Research in parallel",
      detail: "AI gathers company and persona signals for each row.",
      icon: Sparkles,
    },
    {
      title: "Quality guardrails",
      detail: "Verify domains and keep tone controls in place while writing.",
      icon: ShieldCheck,
    },
    {
      title: "Export instantly",
      detail: "Download clean CSV/XLSX or hand off to your CRM.",
      icon: Rocket,
    },
  ];

  const logos = [
    { name: "Apple", hex: "#111827" },
    { name: "Microsoft", hex: "#2563EB" },
    { name: "Salesforce", hex: "#2563EB" },
    { name: "NVIDIA", hex: "#118d4f" },
    { name: "BlackRock", hex: "#111827" },
    { name: "Citi", hex: "#0c6fbb" },
  ];

  const sampleOutputs = useMemo(
    () => ({
      concise:
        "I noticed your team is scaling account-based outreach. We enrich every lead with fresh context, write openings that mirror your tone, and ship them back as export-ready XLSX files—no brittle playbooks needed.",
      warm:
        "Saw you're building momentum in enterprise deals. We quietly research each prospect, craft openings that feel hand-written, and return them to your CRM with sourcing receipts so your reps can simply press send.",
    }),
    []
  );

  const [tone, setTone] = useState<"concise" | "warm">("concise");

  const quickActions = [
    {
      title: "Upload new file",
      description: "Map columns, set guardrails, and let the AI research every row in parallel.",
      icon: Upload,
      action: () => router.push("/upload"),
    },
    {
      title: "Recent jobs",
      description: "Monitor enrichment progress, retries, and exports in real time.",
      icon: BarChart3,
      action: () => router.push("/jobs"),
    },
    {
      title: "Credits & billing",
      description: "Track remaining credits, top up, and share access across teammates.",
      icon: ShieldCheck,
      action: () => router.push("/billing"),
    },
  ];

  const workflow = [
    {
      title: "Upload & map",
      detail: "Drop your CSV/XLSX, auto-detect columns, and set tone + safety policies.",
      icon: FileText,
    },
    {
      title: "Research in parallel",
      detail: "Our agents enrich every row with company + persona signals and citations.",
      icon: Sparkles,
    },
    {
      title: "Quality guardrails",
      detail: "Deduplicate, verify domains, and apply brand filters before writing copy.",
      icon: ShieldCheck,
    },
    {
      title: "Export instantly",
      detail: "Ship clean XLSX/CSV with ready-to-send openings or sync straight to your CRM.",
      icon: Rocket,
    },
  ];

  const handleStartFree = () => {
    router.push("/upload");
  };

  return (
<<<<<<< HEAD
    <div className="relative min-h-screen overflow-hidden bg-white">
      <div className="pointer-events-none absolute inset-0 opacity-70 [background:radial-gradient(circle_at_1px_1px,#e5e7eb_1px,transparent_0)] [background-size:26px_26px]" />

      <div className="relative mx-auto max-w-7xl px-6 pb-24 pt-12 lg:px-10">
        {/* Hero */}
        <div className="grid items-center gap-10 lg:grid-cols-[1.1fr_0.9fr]">
          <div className="space-y-7">
            <div className="inline-flex items-center gap-2 rounded-full bg-white px-3 py-1 text-xs font-medium text-slate-700 shadow-sm">
              <Sparkles className="h-3.5 w-3.5 text-blue-600" />
              AI-powered lead research • Export-ready
            </div>
            <h1 className="text-4xl leading-[1.05] font-semibold text-slate-900 sm:text-5xl lg:text-6xl">
              Turn your leads into well-researched emails
            </h1>

            <p className="max-w-2xl text-lg text-slate-700">
              Upload, review, and export from one place. Stay focused on the next send while the system assembles context for you.
=======
    <div className="relative min-h-screen overflow-hidden bg-gradient-to-b from-white via-slate-50 to-white">
      <div className="absolute inset-0 opacity-60 blur-[140px] bg-[radial-gradient(circle_at_20%_20%,rgba(59,130,246,0.12),transparent_35%),radial-gradient(circle_at_80%_0%,rgba(236,72,153,0.12),transparent_30%),radial-gradient(circle_at_50%_80%,rgba(34,197,94,0.12),transparent_32%)]" />

      <div className="relative mx-auto max-w-7xl px-6 pb-24 pt-12 lg:px-10">
        {/* Hero */}
        <div className="grid gap-10 lg:grid-cols-[1.1fr_0.9fr] items-center">
          <div className="space-y-7">
            <div className="inline-flex items-center gap-2 rounded-full border border-slate-200/80 bg-white px-3 py-1 text-xs font-medium text-slate-600 shadow-sm backdrop-blur">
              <Sparkles className={`h-3.5 w-3.5 text-blue-600 transition-transform duration-700 ${underlinePlayed ? "animate-[spin_4s_linear_infinite]" : ""}`} />
              <span>AI outbound that feels handcrafted</span>
            </div>

            <h1 className="text-4xl leading-[1.05] font-semibold text-slate-900 sm:text-5xl lg:text-6xl">
              Turn raw lead lists into <span className="relative inline-block"><span className="relative z-10">precision outreach</span>
                {[0, 1, 2].map((stroke) => (
                  <span
                    key={stroke}
                    aria-hidden="true"
                    className={`underline-stroke stroke-${stroke + 1} ${underlinePlayed ? "animate-marker-stroke" : ""}`}
                    style={{ animationDelay: underlinePlayed ? `${stroke * 0.35}s` : undefined }}
                  />
                ))}
              </span> in minutes.
            </h1>

            <p className="max-w-2xl text-lg text-slate-700">
              We research every prospect, cite sources, and generate on-brand openers so your team ships smarter outreach at enterprise velocity. Built for operators who care about signal, not spray.
>>>>>>> 8aff21e8
            </p>

            <div className="flex flex-wrap items-center gap-4">
              <Button
                onClick={handleStartFree}
                size="lg"
<<<<<<< HEAD
                className="h-12 rounded-full bg-slate-900 px-7 text-base font-semibold text-white transition hover:bg-slate-800"
              >
                <span className="flex items-center">Start a new upload<ArrowRight className="ml-2 h-4 w-4" /></span>
=======
                className="h-12 rounded-full bg-slate-900 px-7 text-base font-semibold text-white transition hover:scale-[1.01] hover:bg-slate-800 active:scale-[0.99]"
              >
                <span className="flex items-center">Start free (500 credits)<ArrowRight className="ml-2 h-4 w-4" /></span>
>>>>>>> 8aff21e8
              </Button>
              <Button
                onClick={() => router.push("/upload")}
                variant="ghost"
                size="lg"
<<<<<<< HEAD
                className="h-12 rounded-full bg-white px-7 text-base font-semibold text-slate-900 shadow-sm transition hover:bg-slate-50"
              >
                Watch product loop
              </Button>
            </div>

            <div className="grid gap-4 rounded-2xl bg-white/90 p-4 shadow-sm backdrop-blur sm:grid-cols-3">
              {[{
                label: "Research surface", value: "Company + persona signals", detail: "Grounded context for every row"
              }, {
                label: "Writing guardrails", value: "Tone + safety controls", detail: "Keep outputs on-brand"
              }, {
                label: "Delivery", value: "Exports ready", detail: "Download CSV/XLSX or sync"
=======
                className="h-12 rounded-full border border-slate-200 bg-white/60 px-7 text-base font-semibold text-slate-900 shadow-sm transition hover:-translate-y-0.5 hover:border-slate-300"
              >
                Watch product loop
              </Button>
              <div className="flex items-center gap-2 text-sm text-slate-600">
                <Check className="h-4 w-4 text-emerald-500" />
                No credit card. SOC2-in-progress.
              </div>
            </div>

            <div className="grid gap-4 rounded-2xl border border-slate-200/80 bg-white/80 p-4 shadow-sm backdrop-blur sm:grid-cols-3">
              {[{
                label: "Research volume", value: ">12M signals enriched", detail: "fresh domains, titles, firmographics"
              }, {
                label: "Reply lift", value: "+27% avg uplift", detail: "measured across >80 teams"
              }, {
                label: "Time saved", value: "-80% manual work", detail: "1-click exports to CRM/XLSX"
>>>>>>> 8aff21e8
              }].map((item) => (
                <div key={item.label} className="space-y-1">
                  <p className="text-xs uppercase tracking-[0.08em] text-slate-500">{item.label}</p>
                  <p className="text-xl font-semibold text-slate-900">{item.value}</p>
                  <p className="text-sm text-slate-600">{item.detail}</p>
                </div>
              ))}
            </div>
          </div>
<<<<<<< HEAD

          <div className="relative">
            <div className="absolute inset-0 rounded-3xl bg-gradient-to-br from-white via-slate-50 to-white" />
            <Card className="relative overflow-hidden rounded-3xl bg-white/90 shadow-xl">
              <div className="absolute -left-24 -top-24 h-48 w-48 animate-[pulse_6s_ease-in-out_infinite] rounded-full bg-slate-100" />
              <CardHeader className="space-y-2 pb-4">
                <CardTitle className="flex items-center gap-2 text-xl font-semibold text-slate-900">
                  <Wand2 className="h-5 w-5 text-blue-600" />
                  Live control panel
                </CardTitle>
                <CardDescription className="text-base">
                  Watch uploads, research, and exports without leaving the dashboard.
                </CardDescription>
              </CardHeader>
              <CardContent className="space-y-4">
                <div className="grid grid-cols-3 gap-3">
                  {["Research", "Writing", "Exports"].map((stage, idx) => (
                    <div
                      key={stage}
                      className="group relative overflow-hidden rounded-2xl bg-gradient-to-br from-white via-slate-50 to-white p-4 shadow-sm transition hover:bg-slate-50"
                    >
                      <div className="flex items-center justify-between">
                        <p className="text-sm font-medium text-slate-900">{stage}</p>
                        <span className="text-xs font-semibold text-emerald-600">Status preview</span>
                      </div>
                      <div className="mt-3 h-2 rounded-full bg-slate-100">
                        <div
                          className="h-full rounded-full bg-gradient-to-r from-blue-500 via-indigo-500 to-emerald-500 animate-[pulse_5s_ease-in-out_infinite]"
                          style={{ width: `${[80, 70, 60][idx]}%` }}
                        />
                      </div>
                      <p className="mt-2 text-xs text-slate-600">Keep tabs on each stage as jobs complete.</p>
                    </div>
                  ))}
                </div>
                <div className="grid grid-cols-2 gap-3">
                  {["Domain verified", "Deliverability safe"].map((flag) => (
                    <div key={flag} className="flex items-center gap-2 rounded-xl bg-slate-50/80 px-3 py-2 text-sm font-medium text-slate-800">
                      <ShieldCheck className="h-4 w-4 text-emerald-600" /> {flag}
                    </div>
                  ))}
                </div>
              </CardContent>
              <CardFooter className="flex items-center justify-between bg-slate-50/60">
                <div className="space-y-1">
                  <p className="text-xs uppercase tracking-[0.08em] text-slate-500">Next export</p>
                  <p className="text-sm font-semibold text-slate-900">Delivery ETA updates here</p>
                </div>
                <Button size="sm" className="rounded-full bg-slate-900 text-white hover:bg-slate-800">Open job log</Button>
              </CardFooter>
            </Card>
          </div>
        </div>

=======

          <div className="relative">
            <div className="absolute inset-0 rounded-3xl bg-gradient-to-br from-white via-blue-50 to-white blur-3xl" />
            <Card className="relative overflow-hidden rounded-3xl border-slate-200/80 bg-white/80 shadow-xl">
              <div className="absolute -left-24 -top-24 h-48 w-48 animate-[pulse_6s_ease-in-out_infinite] rounded-full bg-blue-100" />
              <CardHeader className="space-y-2 pb-4">
                <CardTitle className="flex items-center gap-2 text-xl font-semibold text-slate-900">
                  <Wand2 className="h-5 w-5 text-blue-600" />
                  Live control panel
                </CardTitle>
                <CardDescription className="text-base">
                  Monitor enrichment speed, safety checks, and delivery readiness from one place.
                </CardDescription>
              </CardHeader>
              <CardContent className="space-y-4">
                <div className="grid grid-cols-3 gap-3">
                  {["Research", "Writing", "Exports"].map((stage, idx) => (
                    <div
                      key={stage}
                      className="group relative overflow-hidden rounded-2xl border border-slate-200 bg-gradient-to-br from-white via-slate-50 to-white p-4 shadow-sm transition hover:-translate-y-0.5 hover:shadow-md"
                    >
                      <div className="flex items-center justify-between">
                        <p className="text-sm font-medium text-slate-900">{stage}</p>
                        <span className="text-xs font-semibold text-emerald-600">{[92, 74, 61][idx]}% live</span>
                      </div>
                      <div className="mt-3 h-2 rounded-full bg-slate-100">
                        <div
                          className="h-full rounded-full bg-gradient-to-r from-blue-500 via-indigo-500 to-emerald-500 animate-[pulse_5s_ease-in-out_infinite]"
                          style={{ width: `${[92, 74, 61][idx]}%` }}
                        />
                      </div>
                      <p className="mt-2 text-xs text-slate-600">Parallelized across providers for resilience.</p>
                    </div>
                  ))}
                </div>
                <div className="grid grid-cols-2 gap-3">
                  {["Domain verified", "Deliverability safe"].map((flag) => (
                    <div key={flag} className="flex items-center gap-2 rounded-xl border border-slate-200 bg-slate-50/80 px-3 py-2 text-sm font-medium text-slate-800">
                      <ShieldCheck className="h-4 w-4 text-emerald-600" /> {flag}
                    </div>
                  ))}
                </div>
              </CardContent>
              <CardFooter className="flex items-center justify-between border-t border-slate-200/80 bg-slate-50/60">
                <div className="space-y-1">
                  <p className="text-xs uppercase tracking-[0.08em] text-slate-500">Next export</p>
                  <p className="text-sm font-semibold text-slate-900">Delivery ETA · 3m 12s</p>
                </div>
                <Button size="sm" className="rounded-full bg-slate-900 text-white hover:bg-slate-800">Open job log</Button>
              </CardFooter>
            </Card>
          </div>
        </div>

>>>>>>> 8aff21e8
        {/* Action hub */}
        <div className="mt-16 space-y-6">
          <div className="flex items-center justify-between">
            <div>
              <p className="text-xs uppercase tracking-[0.08em] text-slate-500">Control center</p>
              <h2 className="text-2xl font-semibold text-slate-900">Ship outreach with less friction</h2>
            </div>
<<<<<<< HEAD
            <Button variant="ghost" className="rounded-full bg-white/70 text-slate-900 transition hover:bg-slate-50" onClick={handleStartFree}>
=======
            <Button variant="ghost" className="rounded-full border border-slate-200 bg-white/70 text-slate-900" onClick={handleStartFree}>
>>>>>>> 8aff21e8
              Start new upload
            </Button>
          </div>
          <div className="grid gap-4 md:grid-cols-3">
            {quickActions.map(({ title, description, icon: Icon, action }) => (
              <Card
                key={title}
<<<<<<< HEAD
                className="group relative overflow-hidden rounded-2xl bg-white/80 shadow-sm transition hover:bg-slate-50"
              >
=======
                className="group relative overflow-hidden rounded-2xl border-slate-200/90 bg-white/80 shadow-sm transition hover:-translate-y-1 hover:shadow-lg"
              >
                <div className="absolute inset-0 bg-gradient-to-br from-transparent via-slate-50 to-white opacity-0 transition group-hover:opacity-100" />
>>>>>>> 8aff21e8
                <CardHeader className="space-y-3 pb-4">
                  <div className="flex h-11 w-11 items-center justify-center rounded-xl bg-slate-900 text-white shadow-lg shadow-slate-900/10">
                    <Icon className="h-5 w-5" />
                  </div>
                  <CardTitle className="text-lg font-semibold text-slate-900">{title}</CardTitle>
                  <CardDescription className="text-sm text-slate-600">{description}</CardDescription>
                </CardHeader>
                <CardFooter>
<<<<<<< HEAD
                  <Button variant="link" className="px-0 text-slate-900 hover:no-underline" onClick={action}>
=======
                  <Button variant="link" className="px-0 text-slate-900" onClick={action}>
>>>>>>> 8aff21e8
                    Go now <ArrowRight className="ml-2 h-4 w-4" />
                  </Button>
                </CardFooter>
              </Card>
            ))}
          </div>
        </div>

        {/* Workflow */}
        <div className="mt-16 space-y-5">
          <div className="flex items-center justify-between">
            <div>
              <p className="text-xs uppercase tracking-[0.08em] text-slate-500">Product loop</p>
              <h2 className="text-2xl font-semibold text-slate-900">From raw rows to ready-to-send copy</h2>
            </div>
<<<<<<< HEAD
            <div className="flex items-center gap-2 rounded-full bg-white/70 px-4 py-2 text-xs font-medium text-slate-700 shadow-sm">
=======
            <div className="flex items-center gap-2 rounded-full border border-slate-200 bg-white/70 px-4 py-2 text-xs font-medium text-slate-700 shadow-sm">
>>>>>>> 8aff21e8
              <div className="h-2 w-2 animate-pulse rounded-full bg-emerald-500" />
              Parallelized research online
            </div>
          </div>
          <div className="grid gap-4 md:grid-cols-2 lg:grid-cols-4">
            {workflow.map(({ title, detail, icon: Icon }, idx) => (
              <Card
                key={title}
<<<<<<< HEAD
                className="relative overflow-hidden rounded-2xl bg-white/80 shadow-sm transition hover:bg-slate-50"
              >
=======
                className="relative overflow-hidden rounded-2xl border-slate-200/90 bg-white/80 shadow-sm transition hover:-translate-y-1 hover:shadow-md"
              >
                <div className="absolute inset-x-0 top-0 h-1 bg-gradient-to-r from-blue-500 via-indigo-500 to-emerald-500" style={{ opacity: 0.8, animation: "pulse 6s ease-in-out infinite" }} />
>>>>>>> 8aff21e8
                <CardHeader className="space-y-3 pb-3">
                  <div className="flex items-center gap-3">
                    <div className="flex h-10 w-10 items-center justify-center rounded-xl bg-slate-900 text-white shadow-lg shadow-slate-900/10">
                      <Icon className="h-5 w-5" />
                    </div>
                    <span className="text-xs font-semibold text-slate-500">Step {idx + 1}</span>
                  </div>
                  <CardTitle className="text-lg font-semibold text-slate-900">{title}</CardTitle>
                  <CardDescription className="text-sm text-slate-600">{detail}</CardDescription>
                </CardHeader>
              </Card>
            ))}
          </div>
        </div>

<<<<<<< HEAD
        {/* Confidence & testimonials */}
        <div className="mt-16 grid gap-6 lg:grid-cols-[1.1fr_0.9fr]">
          <Card className="relative overflow-hidden rounded-3xl bg-white/90 shadow-md">
            <div className="absolute -right-10 top-0 h-32 w-32 rounded-full bg-blue-50 blur-3xl" />
            <CardHeader className="space-y-2">
              <CardTitle className="text-xl font-semibold text-slate-900">See the flow without spoilers</CardTitle>
              <CardDescription className="text-base text-slate-600">
                Follow the upload-to-export path and get a sense of the pacing before you run your next list.
              </CardDescription>
            </CardHeader>
            <CardContent className="space-y-5">
              <div className="grid gap-3 md:grid-cols-3">
                {["Upload", "Research", "Export"].map((pill) => (
                  <div
                    key={pill}
                    className="flex items-center gap-2 rounded-xl bg-slate-50/80 px-3 py-2 text-sm font-medium text-slate-800 transition hover:bg-slate-100"
                  >
                    <Sparkles className="h-4 w-4 text-blue-600" /> {pill} preview
                  </div>
                ))}
              </div>
              <div className="relative overflow-hidden rounded-2xl bg-gradient-to-br from-white via-slate-50 to-white p-5 shadow-sm">
                <div className="absolute inset-0 animate-pulse bg-gradient-to-br from-slate-50 via-transparent to-slate-100" />
                <div className="relative space-y-3">
                  <p className="text-xs uppercase tracking-[0.08em] text-slate-500">Hype reel</p>
                  <p className="text-lg font-medium text-slate-900 leading-relaxed">
                    Watch jobs move through research and writing, then unlock the exports once you upload your first file.
                  </p>
                  <div className="flex items-center gap-3 text-xs text-slate-600">
                    <div className="flex items-center gap-1 rounded-full bg-white px-2 py-1 shadow-sm"><Check className="h-3 w-3 text-emerald-600" />No sample copy shown</div>
                    <div className="flex items-center gap-1 rounded-full bg-white px-2 py-1 shadow-sm"><ShieldCheck className="h-3 w-3 text-emerald-600" />Safety-first</div>
                    <div className="flex items-center gap-1 rounded-full bg-white px-2 py-1 shadow-sm"><Rocket className="h-3 w-3 text-indigo-600" />Exports queued</div>
                  </div>
                </div>
              </div>
            </CardContent>
          </Card>

          <Card className="rounded-3xl bg-white/90 shadow-md">
            <CardHeader className="space-y-2">
              <CardTitle className="text-xl font-semibold text-slate-900">Received positive replies from:</CardTitle>
              <CardDescription className="text-base text-slate-600">
                Teams that already run outbound at scale.
              </CardDescription>
            </CardHeader>
            <CardContent className="space-y-6">
              <div className="grid grid-cols-3 gap-4 text-center">
                {["Upload", "Jobs", "Billing"].map((segment) => (
                  <div key={segment} className="rounded-xl bg-slate-50/80 px-4 py-3 text-sm font-semibold text-slate-800">
                    {segment} hub ready
                  </div>
                ))}
              </div>
              <div className="grid grid-cols-2 gap-4 sm:grid-cols-3">
                {logos.map((brand) => (
                  <div
                    key={brand.name}
                    className="group flex items-center justify-center rounded-2xl bg-slate-50/70 px-4 py-3 text-base font-semibold text-slate-400 transition hover:bg-white"
                  >
                    <span
                      className="transition duration-200 grayscale group-hover:grayscale-0 group-hover:[color:var(--brand-color)]"
                      style={{ ["--brand-color" as string]: brand.hex }}
                    >
                      {brand.name}
                    </span>
=======
        {/* Preview & proof */}
        <div className="mt-16 grid gap-6 lg:grid-cols-[1.1fr_0.9fr]">
          <Card className="relative overflow-hidden rounded-3xl border-slate-200/80 bg-white/80 shadow-md">
            <div className="absolute -right-10 top-0 h-32 w-32 rounded-full bg-emerald-100 blur-3xl" />
            <CardHeader className="space-y-2">
              <CardTitle className="text-xl font-semibold text-slate-900">Preview the voice</CardTitle>
              <CardDescription className="text-base text-slate-600">
                Toggle tone and see how we ground every opener in verified research before it reaches your CRM.
              </CardDescription>
            </CardHeader>
            <CardContent className="space-y-6">
              <div className="inline-flex items-center gap-2 rounded-full border border-slate-200 bg-slate-50 px-2 py-1 text-xs font-semibold text-slate-700">
                <Button
                  type="button"
                  size="sm"
                  variant={tone === "concise" ? "default" : "ghost"}
                  className={`h-8 rounded-full px-3 text-xs ${tone === "concise" ? "bg-slate-900 text-white hover:bg-slate-800" : "text-slate-700"}`}
                  onClick={() => setTone("concise")}
                >
                  Concise
                </Button>
                <Button
                  type="button"
                  size="sm"
                  variant={tone === "warm" ? "default" : "ghost"}
                  className={`h-8 rounded-full px-3 text-xs ${tone === "warm" ? "bg-slate-900 text-white hover:bg-slate-800" : "text-slate-700"}`}
                  onClick={() => setTone("warm")}
                >
                  Warm
                </Button>
              </div>
              <div className="relative overflow-hidden rounded-2xl border border-slate-200 bg-gradient-to-br from-white via-slate-50 to-white p-5 shadow-sm">
                <div className="absolute inset-0 animate-pulse bg-gradient-to-br from-blue-50/40 via-transparent to-emerald-50/40" />
                <div className="relative space-y-3">
                  <p className="text-xs uppercase tracking-[0.08em] text-slate-500">Sample opener</p>
                  <p className="text-lg font-medium text-slate-900 leading-relaxed">{sampleOutputs[tone]}</p>
                  <div className="flex items-center gap-3 text-xs text-slate-600">
                    <div className="flex items-center gap-1 rounded-full bg-slate-100 px-2 py-1"><Sparkles className="h-3 w-3 text-blue-600" />AI drafted</div>
                    <div className="flex items-center gap-1 rounded-full bg-slate-100 px-2 py-1"><ShieldCheck className="h-3 w-3 text-emerald-600" />Citations ready</div>
                    <div className="flex items-center gap-1 rounded-full bg-slate-100 px-2 py-1"><Check className="h-3 w-3 text-emerald-600" />Deliverability safe</div>
                  </div>
                </div>
              </div>
              <div className="grid gap-3 sm:grid-cols-3">
                {["CRM-safe formatting", "Tone-locked", "Source receipts"].map((tag) => (
                  <div key={tag} className="flex items-center gap-2 rounded-xl border border-slate-200 bg-slate-50 px-3 py-2 text-sm font-medium text-slate-800">
                    <Check className="h-4 w-4 text-emerald-600" /> {tag}
                  </div>
                ))}
              </div>
            </CardContent>
            <CardFooter className="border-t border-slate-200/80 bg-slate-50/60">
              <div className="flex flex-wrap items-center gap-2 text-xs text-slate-600">
                <span className="flex items-center gap-1 rounded-full bg-white px-2 py-1 shadow-sm"><Sparkles className="h-3 w-3 text-blue-600" />Trained on fresh signals</span>
                <span className="flex items-center gap-1 rounded-full bg-white px-2 py-1 shadow-sm"><ShieldCheck className="h-3 w-3 text-emerald-600" />Brand safety controls</span>
                <span className="flex items-center gap-1 rounded-full bg-white px-2 py-1 shadow-sm"><Rocket className="h-3 w-3 text-indigo-600" />Exports ready in minutes</span>
              </div>
            </CardFooter>
          </Card>

          <Card className="rounded-3xl border-slate-200/80 bg-white/80 shadow-md">
            <CardHeader className="space-y-2">
              <CardTitle className="text-xl font-semibold text-slate-900">Signals of trust</CardTitle>
              <CardDescription className="text-base text-slate-600">
                Teams use us to debug their outbound at scale — from GTM startups to global enterprises.
              </CardDescription>
            </CardHeader>
            <CardContent className="space-y-5">
              <div className="grid grid-cols-3 gap-4 text-center">
                {["SaaS", "Enterprise", "Agency"].map((segment) => (
                  <div key={segment} className="rounded-xl border border-slate-200 bg-slate-50/70 px-4 py-3 text-sm font-semibold text-slate-800 shadow-sm">
                    {segment}
>>>>>>> 8aff21e8
                  </div>
                ))}
              </div>
              <div className="grid gap-3">
                {[{
<<<<<<< HEAD
                  quote: "“We can hand off lists knowing research and writing stay in sync.”",
                  name: "GTM lead"
                }, {
                  quote: "“Exports arrive clean, so the team keeps momentum.”",
                  name: "Operations manager"
                }].map((item) => (
                  <div key={item.name} className="rounded-2xl bg-gradient-to-br from-white via-slate-50 to-white p-4 shadow-sm">
=======
                  quote: "“We replaced three enrichment tools and finally have copy our reps can trust. The AI cites everything.”",
                  name: "VP Sales, cloud security",
                }, {
                  quote: "“Massively reduced manual QA—domain verification and brand guardrails are automatic.”",
                  name: "RevOps Lead, SaaS unicorn",
                }, {
                  quote: "“Went live in a day. Upload → research → export. The team loves the control surface.”",
                  name: "Founder, outbound agency",
                }].map((item) => (
                  <div key={item.name} className="rounded-2xl border border-slate-200 bg-gradient-to-br from-white via-slate-50 to-white p-4 shadow-sm">
>>>>>>> 8aff21e8
                    <p className="text-sm text-slate-800 leading-relaxed">{item.quote}</p>
                    <p className="mt-2 text-xs font-semibold uppercase tracking-[0.08em] text-slate-500">{item.name}</p>
                  </div>
                ))}
              </div>
            </CardContent>
<<<<<<< HEAD
          </Card>
        </div>
      </div>
=======
            <CardFooter className="flex items-center justify-between border-t border-slate-200/80 bg-slate-50/60">
              <div className="space-y-1">
                <p className="text-xs uppercase tracking-[0.08em] text-slate-500">Uptime</p>
                <p className="text-sm font-semibold text-slate-900">99.95% last 90 days</p>
              </div>
              <Button className="rounded-full bg-slate-900 text-white hover:bg-slate-800">Book a live review</Button>
            </CardFooter>
          </Card>
        </div>
      </div>

      <style jsx>{`
        .underline-stroke {
          position: absolute;
          left: 0;
          right: 0;
          transform: scaleX(0);
          transform-origin: left;
          border-radius: 2px;
          background-image: linear-gradient(
              90deg,
              rgba(59, 130, 246, 0.95),
              rgba(79, 70, 229, 0.95),
              rgba(16, 185, 129, 0.9)
            ),
            repeating-linear-gradient(
              -45deg,
              rgba(255, 255, 255, 0.18) 0,
              rgba(255, 255, 255, 0.18) 2px,
              transparent 2px,
              transparent 4px
            );
          filter: drop-shadow(0 1px 3px rgba(0, 0, 0, 0.15));
          mix-blend-mode: multiply;
          opacity: 0.7;
        }

        .stroke-1 {
          bottom: 0.02em;
          height: 0.18em;
          transform-origin: left;
        }

        .stroke-2 {
          bottom: -0.01em;
          height: 0.16em;
          opacity: 0.88;
          transform-origin: right;
        }

        .stroke-3 {
          bottom: -0.04em;
          height: 0.14em;
          opacity: 0.85;
          transform-origin: left;
        }

        .animate-marker-stroke {
          animation: markerStroke 1.8s cubic-bezier(0.22, 0.61, 0.36, 1) forwards;
        }

        @keyframes markerStroke {
          0% {
            transform: scaleX(0);
          }
          70% {
            transform: scaleX(1.02);
          }
          100% {
            transform: scaleX(1);
          }
        }
      `}</style>
>>>>>>> 8aff21e8
    </div>
  );
}<|MERGE_RESOLUTION|>--- conflicted
+++ resolved
@@ -1,7 +1,4 @@
-<<<<<<< HEAD
-=======
 import { useEffect, useMemo, useState } from "react";
->>>>>>> 8aff21e8
 import { useRouter } from "next/router";
 import { useAuth } from "../lib/AuthProvider";
 import { Button } from "@/components/ui/button";
@@ -162,25 +159,6 @@
   };
 
   return (
-<<<<<<< HEAD
-    <div className="relative min-h-screen overflow-hidden bg-white">
-      <div className="pointer-events-none absolute inset-0 opacity-70 [background:radial-gradient(circle_at_1px_1px,#e5e7eb_1px,transparent_0)] [background-size:26px_26px]" />
-
-      <div className="relative mx-auto max-w-7xl px-6 pb-24 pt-12 lg:px-10">
-        {/* Hero */}
-        <div className="grid items-center gap-10 lg:grid-cols-[1.1fr_0.9fr]">
-          <div className="space-y-7">
-            <div className="inline-flex items-center gap-2 rounded-full bg-white px-3 py-1 text-xs font-medium text-slate-700 shadow-sm">
-              <Sparkles className="h-3.5 w-3.5 text-blue-600" />
-              AI-powered lead research • Export-ready
-            </div>
-            <h1 className="text-4xl leading-[1.05] font-semibold text-slate-900 sm:text-5xl lg:text-6xl">
-              Turn your leads into well-researched emails
-            </h1>
-
-            <p className="max-w-2xl text-lg text-slate-700">
-              Upload, review, and export from one place. Stay focused on the next send while the system assembles context for you.
-=======
     <div className="relative min-h-screen overflow-hidden bg-gradient-to-b from-white via-slate-50 to-white">
       <div className="absolute inset-0 opacity-60 blur-[140px] bg-[radial-gradient(circle_at_20%_20%,rgba(59,130,246,0.12),transparent_35%),radial-gradient(circle_at_80%_0%,rgba(236,72,153,0.12),transparent_30%),radial-gradient(circle_at_50%_80%,rgba(34,197,94,0.12),transparent_32%)]" />
 
@@ -208,42 +186,20 @@
 
             <p className="max-w-2xl text-lg text-slate-700">
               We research every prospect, cite sources, and generate on-brand openers so your team ships smarter outreach at enterprise velocity. Built for operators who care about signal, not spray.
->>>>>>> 8aff21e8
             </p>
 
             <div className="flex flex-wrap items-center gap-4">
               <Button
                 onClick={handleStartFree}
                 size="lg"
-<<<<<<< HEAD
-                className="h-12 rounded-full bg-slate-900 px-7 text-base font-semibold text-white transition hover:bg-slate-800"
-              >
-                <span className="flex items-center">Start a new upload<ArrowRight className="ml-2 h-4 w-4" /></span>
-=======
                 className="h-12 rounded-full bg-slate-900 px-7 text-base font-semibold text-white transition hover:scale-[1.01] hover:bg-slate-800 active:scale-[0.99]"
               >
                 <span className="flex items-center">Start free (500 credits)<ArrowRight className="ml-2 h-4 w-4" /></span>
->>>>>>> 8aff21e8
               </Button>
               <Button
                 onClick={() => router.push("/upload")}
                 variant="ghost"
                 size="lg"
-<<<<<<< HEAD
-                className="h-12 rounded-full bg-white px-7 text-base font-semibold text-slate-900 shadow-sm transition hover:bg-slate-50"
-              >
-                Watch product loop
-              </Button>
-            </div>
-
-            <div className="grid gap-4 rounded-2xl bg-white/90 p-4 shadow-sm backdrop-blur sm:grid-cols-3">
-              {[{
-                label: "Research surface", value: "Company + persona signals", detail: "Grounded context for every row"
-              }, {
-                label: "Writing guardrails", value: "Tone + safety controls", detail: "Keep outputs on-brand"
-              }, {
-                label: "Delivery", value: "Exports ready", detail: "Download CSV/XLSX or sync"
-=======
                 className="h-12 rounded-full border border-slate-200 bg-white/60 px-7 text-base font-semibold text-slate-900 shadow-sm transition hover:-translate-y-0.5 hover:border-slate-300"
               >
                 Watch product loop
@@ -261,7 +217,6 @@
                 label: "Reply lift", value: "+27% avg uplift", detail: "measured across >80 teams"
               }, {
                 label: "Time saved", value: "-80% manual work", detail: "1-click exports to CRM/XLSX"
->>>>>>> 8aff21e8
               }].map((item) => (
                 <div key={item.label} className="space-y-1">
                   <p className="text-xs uppercase tracking-[0.08em] text-slate-500">{item.label}</p>
@@ -271,62 +226,6 @@
               ))}
             </div>
           </div>
-<<<<<<< HEAD
-
-          <div className="relative">
-            <div className="absolute inset-0 rounded-3xl bg-gradient-to-br from-white via-slate-50 to-white" />
-            <Card className="relative overflow-hidden rounded-3xl bg-white/90 shadow-xl">
-              <div className="absolute -left-24 -top-24 h-48 w-48 animate-[pulse_6s_ease-in-out_infinite] rounded-full bg-slate-100" />
-              <CardHeader className="space-y-2 pb-4">
-                <CardTitle className="flex items-center gap-2 text-xl font-semibold text-slate-900">
-                  <Wand2 className="h-5 w-5 text-blue-600" />
-                  Live control panel
-                </CardTitle>
-                <CardDescription className="text-base">
-                  Watch uploads, research, and exports without leaving the dashboard.
-                </CardDescription>
-              </CardHeader>
-              <CardContent className="space-y-4">
-                <div className="grid grid-cols-3 gap-3">
-                  {["Research", "Writing", "Exports"].map((stage, idx) => (
-                    <div
-                      key={stage}
-                      className="group relative overflow-hidden rounded-2xl bg-gradient-to-br from-white via-slate-50 to-white p-4 shadow-sm transition hover:bg-slate-50"
-                    >
-                      <div className="flex items-center justify-between">
-                        <p className="text-sm font-medium text-slate-900">{stage}</p>
-                        <span className="text-xs font-semibold text-emerald-600">Status preview</span>
-                      </div>
-                      <div className="mt-3 h-2 rounded-full bg-slate-100">
-                        <div
-                          className="h-full rounded-full bg-gradient-to-r from-blue-500 via-indigo-500 to-emerald-500 animate-[pulse_5s_ease-in-out_infinite]"
-                          style={{ width: `${[80, 70, 60][idx]}%` }}
-                        />
-                      </div>
-                      <p className="mt-2 text-xs text-slate-600">Keep tabs on each stage as jobs complete.</p>
-                    </div>
-                  ))}
-                </div>
-                <div className="grid grid-cols-2 gap-3">
-                  {["Domain verified", "Deliverability safe"].map((flag) => (
-                    <div key={flag} className="flex items-center gap-2 rounded-xl bg-slate-50/80 px-3 py-2 text-sm font-medium text-slate-800">
-                      <ShieldCheck className="h-4 w-4 text-emerald-600" /> {flag}
-                    </div>
-                  ))}
-                </div>
-              </CardContent>
-              <CardFooter className="flex items-center justify-between bg-slate-50/60">
-                <div className="space-y-1">
-                  <p className="text-xs uppercase tracking-[0.08em] text-slate-500">Next export</p>
-                  <p className="text-sm font-semibold text-slate-900">Delivery ETA updates here</p>
-                </div>
-                <Button size="sm" className="rounded-full bg-slate-900 text-white hover:bg-slate-800">Open job log</Button>
-              </CardFooter>
-            </Card>
-          </div>
-        </div>
-
-=======
 
           <div className="relative">
             <div className="absolute inset-0 rounded-3xl bg-gradient-to-br from-white via-blue-50 to-white blur-3xl" />
@@ -381,7 +280,6 @@
           </div>
         </div>
 
->>>>>>> 8aff21e8
         {/* Action hub */}
         <div className="mt-16 space-y-6">
           <div className="flex items-center justify-between">
@@ -389,11 +287,7 @@
               <p className="text-xs uppercase tracking-[0.08em] text-slate-500">Control center</p>
               <h2 className="text-2xl font-semibold text-slate-900">Ship outreach with less friction</h2>
             </div>
-<<<<<<< HEAD
-            <Button variant="ghost" className="rounded-full bg-white/70 text-slate-900 transition hover:bg-slate-50" onClick={handleStartFree}>
-=======
             <Button variant="ghost" className="rounded-full border border-slate-200 bg-white/70 text-slate-900" onClick={handleStartFree}>
->>>>>>> 8aff21e8
               Start new upload
             </Button>
           </div>
@@ -401,14 +295,9 @@
             {quickActions.map(({ title, description, icon: Icon, action }) => (
               <Card
                 key={title}
-<<<<<<< HEAD
-                className="group relative overflow-hidden rounded-2xl bg-white/80 shadow-sm transition hover:bg-slate-50"
-              >
-=======
                 className="group relative overflow-hidden rounded-2xl border-slate-200/90 bg-white/80 shadow-sm transition hover:-translate-y-1 hover:shadow-lg"
               >
                 <div className="absolute inset-0 bg-gradient-to-br from-transparent via-slate-50 to-white opacity-0 transition group-hover:opacity-100" />
->>>>>>> 8aff21e8
                 <CardHeader className="space-y-3 pb-4">
                   <div className="flex h-11 w-11 items-center justify-center rounded-xl bg-slate-900 text-white shadow-lg shadow-slate-900/10">
                     <Icon className="h-5 w-5" />
@@ -417,11 +306,7 @@
                   <CardDescription className="text-sm text-slate-600">{description}</CardDescription>
                 </CardHeader>
                 <CardFooter>
-<<<<<<< HEAD
-                  <Button variant="link" className="px-0 text-slate-900 hover:no-underline" onClick={action}>
-=======
                   <Button variant="link" className="px-0 text-slate-900" onClick={action}>
->>>>>>> 8aff21e8
                     Go now <ArrowRight className="ml-2 h-4 w-4" />
                   </Button>
                 </CardFooter>
@@ -437,11 +322,7 @@
               <p className="text-xs uppercase tracking-[0.08em] text-slate-500">Product loop</p>
               <h2 className="text-2xl font-semibold text-slate-900">From raw rows to ready-to-send copy</h2>
             </div>
-<<<<<<< HEAD
-            <div className="flex items-center gap-2 rounded-full bg-white/70 px-4 py-2 text-xs font-medium text-slate-700 shadow-sm">
-=======
             <div className="flex items-center gap-2 rounded-full border border-slate-200 bg-white/70 px-4 py-2 text-xs font-medium text-slate-700 shadow-sm">
->>>>>>> 8aff21e8
               <div className="h-2 w-2 animate-pulse rounded-full bg-emerald-500" />
               Parallelized research online
             </div>
@@ -450,14 +331,9 @@
             {workflow.map(({ title, detail, icon: Icon }, idx) => (
               <Card
                 key={title}
-<<<<<<< HEAD
-                className="relative overflow-hidden rounded-2xl bg-white/80 shadow-sm transition hover:bg-slate-50"
-              >
-=======
                 className="relative overflow-hidden rounded-2xl border-slate-200/90 bg-white/80 shadow-sm transition hover:-translate-y-1 hover:shadow-md"
               >
                 <div className="absolute inset-x-0 top-0 h-1 bg-gradient-to-r from-blue-500 via-indigo-500 to-emerald-500" style={{ opacity: 0.8, animation: "pulse 6s ease-in-out infinite" }} />
->>>>>>> 8aff21e8
                 <CardHeader className="space-y-3 pb-3">
                   <div className="flex items-center gap-3">
                     <div className="flex h-10 w-10 items-center justify-center rounded-xl bg-slate-900 text-white shadow-lg shadow-slate-900/10">
@@ -473,73 +349,6 @@
           </div>
         </div>
 
-<<<<<<< HEAD
-        {/* Confidence & testimonials */}
-        <div className="mt-16 grid gap-6 lg:grid-cols-[1.1fr_0.9fr]">
-          <Card className="relative overflow-hidden rounded-3xl bg-white/90 shadow-md">
-            <div className="absolute -right-10 top-0 h-32 w-32 rounded-full bg-blue-50 blur-3xl" />
-            <CardHeader className="space-y-2">
-              <CardTitle className="text-xl font-semibold text-slate-900">See the flow without spoilers</CardTitle>
-              <CardDescription className="text-base text-slate-600">
-                Follow the upload-to-export path and get a sense of the pacing before you run your next list.
-              </CardDescription>
-            </CardHeader>
-            <CardContent className="space-y-5">
-              <div className="grid gap-3 md:grid-cols-3">
-                {["Upload", "Research", "Export"].map((pill) => (
-                  <div
-                    key={pill}
-                    className="flex items-center gap-2 rounded-xl bg-slate-50/80 px-3 py-2 text-sm font-medium text-slate-800 transition hover:bg-slate-100"
-                  >
-                    <Sparkles className="h-4 w-4 text-blue-600" /> {pill} preview
-                  </div>
-                ))}
-              </div>
-              <div className="relative overflow-hidden rounded-2xl bg-gradient-to-br from-white via-slate-50 to-white p-5 shadow-sm">
-                <div className="absolute inset-0 animate-pulse bg-gradient-to-br from-slate-50 via-transparent to-slate-100" />
-                <div className="relative space-y-3">
-                  <p className="text-xs uppercase tracking-[0.08em] text-slate-500">Hype reel</p>
-                  <p className="text-lg font-medium text-slate-900 leading-relaxed">
-                    Watch jobs move through research and writing, then unlock the exports once you upload your first file.
-                  </p>
-                  <div className="flex items-center gap-3 text-xs text-slate-600">
-                    <div className="flex items-center gap-1 rounded-full bg-white px-2 py-1 shadow-sm"><Check className="h-3 w-3 text-emerald-600" />No sample copy shown</div>
-                    <div className="flex items-center gap-1 rounded-full bg-white px-2 py-1 shadow-sm"><ShieldCheck className="h-3 w-3 text-emerald-600" />Safety-first</div>
-                    <div className="flex items-center gap-1 rounded-full bg-white px-2 py-1 shadow-sm"><Rocket className="h-3 w-3 text-indigo-600" />Exports queued</div>
-                  </div>
-                </div>
-              </div>
-            </CardContent>
-          </Card>
-
-          <Card className="rounded-3xl bg-white/90 shadow-md">
-            <CardHeader className="space-y-2">
-              <CardTitle className="text-xl font-semibold text-slate-900">Received positive replies from:</CardTitle>
-              <CardDescription className="text-base text-slate-600">
-                Teams that already run outbound at scale.
-              </CardDescription>
-            </CardHeader>
-            <CardContent className="space-y-6">
-              <div className="grid grid-cols-3 gap-4 text-center">
-                {["Upload", "Jobs", "Billing"].map((segment) => (
-                  <div key={segment} className="rounded-xl bg-slate-50/80 px-4 py-3 text-sm font-semibold text-slate-800">
-                    {segment} hub ready
-                  </div>
-                ))}
-              </div>
-              <div className="grid grid-cols-2 gap-4 sm:grid-cols-3">
-                {logos.map((brand) => (
-                  <div
-                    key={brand.name}
-                    className="group flex items-center justify-center rounded-2xl bg-slate-50/70 px-4 py-3 text-base font-semibold text-slate-400 transition hover:bg-white"
-                  >
-                    <span
-                      className="transition duration-200 grayscale group-hover:grayscale-0 group-hover:[color:var(--brand-color)]"
-                      style={{ ["--brand-color" as string]: brand.hex }}
-                    >
-                      {brand.name}
-                    </span>
-=======
         {/* Preview & proof */}
         <div className="mt-16 grid gap-6 lg:grid-cols-[1.1fr_0.9fr]">
           <Card className="relative overflow-hidden rounded-3xl border-slate-200/80 bg-white/80 shadow-md">
@@ -612,21 +421,11 @@
                 {["SaaS", "Enterprise", "Agency"].map((segment) => (
                   <div key={segment} className="rounded-xl border border-slate-200 bg-slate-50/70 px-4 py-3 text-sm font-semibold text-slate-800 shadow-sm">
                     {segment}
->>>>>>> 8aff21e8
                   </div>
                 ))}
               </div>
               <div className="grid gap-3">
                 {[{
-<<<<<<< HEAD
-                  quote: "“We can hand off lists knowing research and writing stay in sync.”",
-                  name: "GTM lead"
-                }, {
-                  quote: "“Exports arrive clean, so the team keeps momentum.”",
-                  name: "Operations manager"
-                }].map((item) => (
-                  <div key={item.name} className="rounded-2xl bg-gradient-to-br from-white via-slate-50 to-white p-4 shadow-sm">
-=======
                   quote: "“We replaced three enrichment tools and finally have copy our reps can trust. The AI cites everything.”",
                   name: "VP Sales, cloud security",
                 }, {
@@ -637,18 +436,12 @@
                   name: "Founder, outbound agency",
                 }].map((item) => (
                   <div key={item.name} className="rounded-2xl border border-slate-200 bg-gradient-to-br from-white via-slate-50 to-white p-4 shadow-sm">
->>>>>>> 8aff21e8
                     <p className="text-sm text-slate-800 leading-relaxed">{item.quote}</p>
                     <p className="mt-2 text-xs font-semibold uppercase tracking-[0.08em] text-slate-500">{item.name}</p>
                   </div>
                 ))}
               </div>
             </CardContent>
-<<<<<<< HEAD
-          </Card>
-        </div>
-      </div>
-=======
             <CardFooter className="flex items-center justify-between border-t border-slate-200/80 bg-slate-50/60">
               <div className="space-y-1">
                 <p className="text-xs uppercase tracking-[0.08em] text-slate-500">Uptime</p>
@@ -722,7 +515,6 @@
           }
         }
       `}</style>
->>>>>>> 8aff21e8
     </div>
   );
 }