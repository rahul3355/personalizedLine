import { useEffect, useMemo, useState } from "react";
import { useRouter } from "next/router";
import { useAuth } from "../lib/AuthProvider";
import { Button } from "@/components/ui/button";
<<<<<<< HEAD
import { ArrowRight, Check, Upload, Zap, Download, Shield, Clock, TrendingUp } from "lucide-react";
=======
import {
  ArrowRight,
  BarChart3,
  Check,
  FileText,
  Rocket,
  ShieldCheck,
  Sparkles,
  Upload,
  Wand2,
} from "lucide-react";
import {
  Card,
  CardContent,
  CardDescription,
  CardFooter,
  CardHeader,
  CardTitle,
} from "@/components/ui/card";
>>>>>>> 9bfc73be
import InlineLoader from "@/components/InlineLoader";
import { DotPattern } from "@/components/ui/dot-pattern";
import { BentoCard, BentoGrid } from "@/components/ui/bento-grid";
import { ProcessFlowchart } from "@/components/ProcessFlowchart";
import { CompanyLogos } from "@/components/CompanyLogos";
import { cn } from "@/lib/utils";

export default function Home() {
  const { session, loading } = useAuth();
  const router = useRouter();

  if (loading) {
    return (
      <div className="flex items-center justify-center min-h-[60vh]">
        <InlineLoader />
      </div>
    );
  }

  if (!session) {
    return (
      <div className="flex items-center justify-center min-h-screen bg-white">
        <h1 className="text-lg font-medium text-gray-700">
          Please log in to continue
        </h1>
      </div>
    );
  }

<<<<<<< HEAD
=======
  const actionCards = [
  const quickActions = [
    {
      title: "Upload new file",
      description: "Map columns and kick off research from one place.",
      icon: Upload,
      action: () => router.push("/upload"),
    },
    {
      title: "Recent jobs",
      description: "Check progress and revisit completed runs.",
      icon: BarChart3,
      action: () => router.push("/jobs"),
    },
    {
      title: "Credits & billing",
      description: "Review usage and manage your plan.",
      icon: ShieldCheck,
      action: () => router.push("/billing"),
    },
  ];

  const workflow = [
    {
      title: "Upload & map",
      detail: "Drop your CSV/XLSX and align columns to the fields you need.",
      icon: FileText,
    },
    {
      title: "Research in parallel",
      detail: "AI gathers company and persona signals for each row.",
      icon: Sparkles,
    },
    {
      title: "Quality guardrails",
      detail: "Verify domains and keep tone controls in place while writing.",
      icon: ShieldCheck,
    },
    {
      title: "Export instantly",
      detail: "Download clean CSV/XLSX or hand off to your CRM.",
      icon: Rocket,
    },
  ];

  const logos = [
    { name: "Apple", hex: "#111827" },
    { name: "Microsoft", hex: "#2563EB" },
    { name: "Salesforce", hex: "#2563EB" },
    { name: "NVIDIA", hex: "#118d4f" },
    { name: "BlackRock", hex: "#111827" },
    { name: "Citi", hex: "#0c6fbb" },
  ];

  const sampleOutputs = useMemo(
    () => ({
      concise:
        "I noticed your team is scaling account-based outreach. We enrich every lead with fresh context, write openings that mirror your tone, and ship them back as export-ready XLSX files—no brittle playbooks needed.",
      warm:
        "Saw you're building momentum in enterprise deals. We quietly research each prospect, craft openings that feel hand-written, and return them to your CRM with sourcing receipts so your reps can simply press send.",
    }),
    []
  );

  const [tone, setTone] = useState<"concise" | "warm">("concise");

  const quickActions = [
    {
      title: "Upload new file",
      description: "Map columns, set guardrails, and let the AI research every row in parallel.",
      icon: Upload,
      action: () => router.push("/upload"),
    },
    {
      title: "Recent jobs",
      description: "Monitor enrichment progress, retries, and exports in real time.",
      icon: BarChart3,
      action: () => router.push("/jobs"),
    },
    {
      title: "Credits & billing",
      description: "Track remaining credits, top up, and share access across teammates.",
      icon: ShieldCheck,
      action: () => router.push("/billing"),
    },
  ];

  const workflow = [
    {
      title: "Upload & map",
      detail: "Drop your CSV/XLSX, auto-detect columns, and set tone + safety policies.",
      icon: FileText,
    },
    {
      title: "Research in parallel",
      detail: "Our agents enrich every row with company + persona signals and citations.",
      icon: Sparkles,
    },
    {
      title: "Quality guardrails",
      detail: "Deduplicate, verify domains, and apply brand filters before writing copy.",
      icon: ShieldCheck,
    },
    {
      title: "Export instantly",
      detail: "Ship clean XLSX/CSV with ready-to-send openings or sync straight to your CRM.",
      icon: Rocket,
    },
  ];

>>>>>>> 9bfc73be
  const handleStartFree = () => {
    router.push("/upload");
  };

  return (
<<<<<<< HEAD
    <div className="min-h-screen bg-white">
      {/* Hero Section with Dot Pattern Background */}
      <section className="relative min-h-[80vh] flex items-center justify-center overflow-hidden">
        <DotPattern
          width={20}
          height={20}
          cx={1}
          cy={1}
          cr={1}
          className={cn(
            "text-gray-300/60",
            "[mask-image:radial-gradient(600px_circle_at_center,white,transparent)]"
          )}
        />

        <div className="relative z-10 max-w-5xl mx-auto px-6 lg:px-8 py-24 text-center">
          <h1
            className="text-5xl sm:text-6xl lg:text-7xl font-semibold text-black max-w-4xl mx-auto leading-tight tracking-tight mb-8"
            style={{ fontFamily: '"Aeonik Pro", "Aeonik", -apple-system, BlinkMacSystemFont, "Segoe UI", sans-serif' }}
          >
            Turn prospects into personalized outreach
          </h1>

          <p className="text-lg sm:text-xl text-gray-600 max-w-2xl mx-auto mb-12 leading-relaxed">
            AI-powered research for every lead. Upload your CSV, get personalized opening lines in minutes.
          </p>

          <div className="flex flex-col sm:flex-row items-center justify-center gap-4 mb-8">
            <Button
              onClick={handleStartFree}
              size="lg"
              className="group relative rounded-full h-12 px-8 text-base font-medium bg-black text-white hover:bg-gray-800 transition-colors duration-200"
            >
              <span className="inline-flex items-center">
                Start Free (500 credits)
                <ArrowRight className="ml-2 h-4 w-4 transition-transform duration-200 group-hover:translate-x-1" />
              </span>
            </Button>
          </div>

          <div className="flex items-center justify-center gap-2">
            <Check className="h-4 w-4 text-gray-600" />
            <span className="text-sm text-gray-600">
              No credit card required
            </span>
          </div>
        </div>
      </section>

      {/* Process Flowchart */}
      <ProcessFlowchart />

      {/* Features Bento Grid */}
      <section className="py-20 bg-white">
        <div className="max-w-6xl mx-auto px-6">
          <h2 className="text-3xl md:text-4xl font-semibold text-center text-black mb-16">
            Everything you need to scale outreach
          </h2>

          <BentoGrid>
            <BentoCard
              name="Lightning Fast"
              description="Process hundreds of leads in minutes, not hours. AI-powered research that scales with your pipeline."
              Icon={Zap}
              className="md:col-span-2"
            />
            <BentoCard
              name="Real-Time Research"
              description="We analyze each prospect using live web data to craft relevant, personalized opening lines."
              Icon={TrendingUp}
            />
            <BentoCard
              name="Secure & Private"
              description="Enterprise-grade security. Your data is encrypted and never shared. SOC 2 compliant infrastructure."
              Icon={Shield}
            />
            <BentoCard
              name="Simple Upload"
              description="Drop your CSV or XLSX file. No complex setup, no technical knowledge required."
              Icon={Upload}
              className="md:col-span-2"
            />
          </BentoGrid>
        </div>
      </section>

      {/* Company Logos / Testimonials */}
      <section className="py-16 bg-gray-50">
        <CompanyLogos />
      </section>

      {/* Stats Section */}
      <section className="py-20 bg-white">
        <div className="max-w-6xl mx-auto px-6">
          <div className="grid grid-cols-1 md:grid-cols-3 gap-12 text-center">
            <div className="group transition-colors hover:bg-gray-50 rounded-2xl p-8">
              <div className="text-5xl font-bold text-black mb-3">3x</div>
              <div className="text-gray-600 font-medium">Higher reply rate</div>
            </div>
            <div className="group transition-colors hover:bg-gray-50 rounded-2xl p-8">
              <div className="text-5xl font-bold text-black mb-3">2min</div>
              <div className="text-gray-600 font-medium">Average processing time</div>
            </div>
            <div className="group transition-colors hover:bg-gray-50 rounded-2xl p-8">
              <div className="text-5xl font-bold text-black mb-3">500</div>
              <div className="text-gray-600 font-medium">Free credits to start</div>
            </div>
=======
    <div className="relative min-h-screen overflow-hidden bg-white">
      <div className="pointer-events-none absolute inset-0 opacity-70 [background:radial-gradient(circle_at_1px_1px,#e5e7eb_1px,transparent_0)] [background-size:26px_26px]" />

      <div className="relative mx-auto max-w-7xl px-6 pb-24 pt-12 lg:px-10">
        {/* Hero */}
        <div className="grid items-center gap-10 lg:grid-cols-[1.1fr_0.9fr]">
          <div className="space-y-7">
            <div className="inline-flex items-center gap-2 rounded-full bg-white px-3 py-1 text-xs font-medium text-slate-700 shadow-sm">
              <Sparkles className="h-3.5 w-3.5 text-blue-600" />
              AI-powered lead research • Export-ready
            </div>
            <h1 className="text-4xl leading-[1.05] font-semibold text-slate-900 sm:text-5xl lg:text-6xl">
              Turn your leads into well-researched emails
            </h1>

            <p className="max-w-2xl text-lg text-slate-700">
              Upload, review, and export from one place. Stay focused on the next send while the system assembles context for you.
            </p>

            <div className="flex flex-wrap items-center gap-4">
              <Button
                onClick={handleStartFree}
                size="lg"
                className="h-12 rounded-full bg-slate-900 px-7 text-base font-semibold text-white transition hover:bg-slate-800"
              >
                <span className="flex items-center">Start a new upload<ArrowRight className="ml-2 h-4 w-4" /></span>
              </Button>
              <Button
                onClick={() => router.push("/upload")}
                variant="ghost"
                size="lg"
                className="h-12 rounded-full bg-white px-7 text-base font-semibold text-slate-900 shadow-sm transition hover:bg-slate-50"
              >
                Watch product loop
              </Button>
            </div>

            <div className="grid gap-4 rounded-2xl bg-white/90 p-4 shadow-sm backdrop-blur sm:grid-cols-3">
              {[{
                label: "Research surface", value: "Company + persona signals", detail: "Grounded context for every row"
              }, {
                label: "Writing guardrails", value: "Tone + safety controls", detail: "Keep outputs on-brand"
              }, {
                label: "Delivery", value: "Exports ready", detail: "Download CSV/XLSX or sync"
              }].map((item) => (
                <div key={item.label} className="space-y-1">
                  <p className="text-xs uppercase tracking-[0.08em] text-slate-500">{item.label}</p>
                  <p className="text-xl font-semibold text-slate-900">{item.value}</p>
                  <p className="text-sm text-slate-600">{item.detail}</p>
                </div>
              ))}
            </div>
          </div>

          <div className="relative">
            <div className="absolute inset-0 rounded-3xl bg-gradient-to-br from-white via-slate-50 to-white" />
            <Card className="relative overflow-hidden rounded-3xl bg-white/90 shadow-xl">
              <div className="absolute -left-24 -top-24 h-48 w-48 animate-[pulse_6s_ease-in-out_infinite] rounded-full bg-slate-100" />
              <CardHeader className="space-y-2 pb-4">
                <CardTitle className="flex items-center gap-2 text-xl font-semibold text-slate-900">
                  <Wand2 className="h-5 w-5 text-blue-600" />
                  Live control panel
                </CardTitle>
                <CardDescription className="text-base">
                  Watch uploads, research, and exports without leaving the dashboard.
                </CardDescription>
              </CardHeader>
              <CardContent className="space-y-4">
                <div className="grid grid-cols-3 gap-3">
                  {["Research", "Writing", "Exports"].map((stage, idx) => (
                    <div
                      key={stage}
                      className="group relative overflow-hidden rounded-2xl bg-gradient-to-br from-white via-slate-50 to-white p-4 shadow-sm transition hover:bg-slate-50"
                    >
                      <div className="flex items-center justify-between">
                        <p className="text-sm font-medium text-slate-900">{stage}</p>
                        <span className="text-xs font-semibold text-emerald-600">Status preview</span>
                      </div>
                      <div className="mt-3 h-2 rounded-full bg-slate-100">
                        <div
                          className="h-full rounded-full bg-gradient-to-r from-blue-500 via-indigo-500 to-emerald-500 animate-[pulse_5s_ease-in-out_infinite]"
                          style={{ width: `${[80, 70, 60][idx]}%` }}
                        />
                      </div>
                      <p className="mt-2 text-xs text-slate-600">Keep tabs on each stage as jobs complete.</p>
                    </div>
                  ))}
                </div>
                <div className="grid grid-cols-2 gap-3">
                  {["Domain verified", "Deliverability safe"].map((flag) => (
                    <div key={flag} className="flex items-center gap-2 rounded-xl bg-slate-50/80 px-3 py-2 text-sm font-medium text-slate-800">
                      <ShieldCheck className="h-4 w-4 text-emerald-600" /> {flag}
                    </div>
                  ))}
                </div>
              </CardContent>
              <CardFooter className="flex items-center justify-between bg-slate-50/60">
                <div className="space-y-1">
                  <p className="text-xs uppercase tracking-[0.08em] text-slate-500">Next export</p>
                  <p className="text-sm font-semibold text-slate-900">Delivery ETA updates here</p>
                </div>
                <Button size="sm" className="rounded-full bg-slate-900 text-white hover:bg-slate-800">Open job log</Button>
              </CardFooter>
            </Card>
          </div>
        </div>

    <div className="relative min-h-screen overflow-hidden bg-gradient-to-b from-white via-slate-50 to-white">
      <div className="absolute inset-0 opacity-60 blur-[140px] bg-[radial-gradient(circle_at_20%_20%,rgba(59,130,246,0.12),transparent_35%),radial-gradient(circle_at_80%_0%,rgba(236,72,153,0.12),transparent_30%),radial-gradient(circle_at_50%_80%,rgba(34,197,94,0.12),transparent_32%)]" />

      <div className="relative mx-auto max-w-7xl px-6 pb-24 pt-12 lg:px-10">
        {/* Hero */}
        <div className="grid gap-10 lg:grid-cols-[1.1fr_0.9fr] items-center">
          <div className="space-y-7">
            <div className="inline-flex items-center gap-2 rounded-full border border-slate-200/80 bg-white px-3 py-1 text-xs font-medium text-slate-600 shadow-sm backdrop-blur">
              <Sparkles className={`h-3.5 w-3.5 text-blue-600 transition-transform duration-700 ${underlinePlayed ? "animate-[spin_4s_linear_infinite]" : ""}`} />
              <span>AI outbound that feels handcrafted</span>
            </div>

            <h1 className="text-4xl leading-[1.05] font-semibold text-slate-900 sm:text-5xl lg:text-6xl">
              Turn raw lead lists into <span className="relative inline-block"><span className="relative z-10">precision outreach</span>
                {[0, 1, 2].map((stroke) => (
                  <span
                    key={stroke}
                    aria-hidden="true"
                    className={`underline-stroke stroke-${stroke + 1} ${underlinePlayed ? "animate-marker-stroke" : ""}`}
                    style={{ animationDelay: underlinePlayed ? `${stroke * 0.35}s` : undefined }}
                  />
                ))}
              </span> in minutes.
            </h1>

            <p className="max-w-2xl text-lg text-slate-700">
              We research every prospect, cite sources, and generate on-brand openers so your team ships smarter outreach at enterprise velocity. Built for operators who care about signal, not spray.
            </p>

            <div className="flex flex-wrap items-center gap-4">
              <Button
                onClick={handleStartFree}
                size="lg"
                className="h-12 rounded-full bg-slate-900 px-7 text-base font-semibold text-white transition hover:scale-[1.01] hover:bg-slate-800 active:scale-[0.99]"
              >
                <span className="flex items-center">Start free (500 credits)<ArrowRight className="ml-2 h-4 w-4" /></span>
              </Button>
              <Button
                onClick={() => router.push("/upload")}
                variant="ghost"
                size="lg"
                className="h-12 rounded-full border border-slate-200 bg-white/60 px-7 text-base font-semibold text-slate-900 shadow-sm transition hover:-translate-y-0.5 hover:border-slate-300"
              >
                Watch product loop
              </Button>
              <div className="flex items-center gap-2 text-sm text-slate-600">
                <Check className="h-4 w-4 text-emerald-500" />
                No credit card. SOC2-in-progress.
              </div>
            </div>

            <div className="grid gap-4 rounded-2xl border border-slate-200/80 bg-white/80 p-4 shadow-sm backdrop-blur sm:grid-cols-3">
              {[{
                label: "Research volume", value: ">12M signals enriched", detail: "fresh domains, titles, firmographics"
              }, {
                label: "Reply lift", value: "+27% avg uplift", detail: "measured across >80 teams"
              }, {
                label: "Time saved", value: "-80% manual work", detail: "1-click exports to CRM/XLSX"
              }].map((item) => (
                <div key={item.label} className="space-y-1">
                  <p className="text-xs uppercase tracking-[0.08em] text-slate-500">{item.label}</p>
                  <p className="text-xl font-semibold text-slate-900">{item.value}</p>
                  <p className="text-sm text-slate-600">{item.detail}</p>
                </div>
              ))}
            </div>
          </div>

          <div className="relative">
            <div className="absolute inset-0 rounded-3xl bg-gradient-to-br from-white via-blue-50 to-white blur-3xl" />
            <Card className="relative overflow-hidden rounded-3xl border-slate-200/80 bg-white/80 shadow-xl">
              <div className="absolute -left-24 -top-24 h-48 w-48 animate-[pulse_6s_ease-in-out_infinite] rounded-full bg-blue-100" />
              <CardHeader className="space-y-2 pb-4">
                <CardTitle className="flex items-center gap-2 text-xl font-semibold text-slate-900">
                  <Wand2 className="h-5 w-5 text-blue-600" />
                  Live control panel
                </CardTitle>
                <CardDescription className="text-base">
                  Monitor enrichment speed, safety checks, and delivery readiness from one place.
                </CardDescription>
              </CardHeader>
              <CardContent className="space-y-4">
                <div className="grid grid-cols-3 gap-3">
                  {["Research", "Writing", "Exports"].map((stage, idx) => (
                    <div
                      key={stage}
                      className="group relative overflow-hidden rounded-2xl border border-slate-200 bg-gradient-to-br from-white via-slate-50 to-white p-4 shadow-sm transition hover:-translate-y-0.5 hover:shadow-md"
                    >
                      <div className="flex items-center justify-between">
                        <p className="text-sm font-medium text-slate-900">{stage}</p>
                        <span className="text-xs font-semibold text-emerald-600">{[92, 74, 61][idx]}% live</span>
                      </div>
                      <div className="mt-3 h-2 rounded-full bg-slate-100">
                        <div
                          className="h-full rounded-full bg-gradient-to-r from-blue-500 via-indigo-500 to-emerald-500 animate-[pulse_5s_ease-in-out_infinite]"
                          style={{ width: `${[92, 74, 61][idx]}%` }}
                        />
                      </div>
                      <p className="mt-2 text-xs text-slate-600">Parallelized across providers for resilience.</p>
                    </div>
                  ))}
                </div>
                <div className="grid grid-cols-2 gap-3">
                  {["Domain verified", "Deliverability safe"].map((flag) => (
                    <div key={flag} className="flex items-center gap-2 rounded-xl border border-slate-200 bg-slate-50/80 px-3 py-2 text-sm font-medium text-slate-800">
                      <ShieldCheck className="h-4 w-4 text-emerald-600" /> {flag}
                    </div>
                  ))}
                </div>
              </CardContent>
              <CardFooter className="flex items-center justify-between border-t border-slate-200/80 bg-slate-50/60">
                <div className="space-y-1">
                  <p className="text-xs uppercase tracking-[0.08em] text-slate-500">Next export</p>
                  <p className="text-sm font-semibold text-slate-900">Delivery ETA · 3m 12s</p>
                </div>
                <Button size="sm" className="rounded-full bg-slate-900 text-white hover:bg-slate-800">Open job log</Button>
              </CardFooter>
            </Card>
          </div>
        </div>

        {/* Action hub */}
        <div className="mt-16 space-y-6">
          <div className="flex items-center justify-between">
            <div>
              <p className="text-xs uppercase tracking-[0.08em] text-slate-500">Control center</p>
              <h2 className="text-2xl font-semibold text-slate-900">Ship outreach with less friction</h2>
            </div>
            <Button variant="ghost" className="rounded-full bg-white/70 text-slate-900 transition hover:bg-slate-50" onClick={handleStartFree}>
            <Button variant="ghost" className="rounded-full border border-slate-200 bg-white/70 text-slate-900" onClick={handleStartFree}>
              Start new upload
            </Button>
          </div>
          <div className="grid gap-4 md:grid-cols-3">
            {actionCards.map(({ title, description, icon: Icon, action }) => (
              <Card
                key={title}
                className="group relative overflow-hidden rounded-2xl bg-white/80 shadow-sm transition hover:bg-slate-50"
              >
            {quickActions.map(({ title, description, icon: Icon, action }) => (
              <Card
                key={title}
                className="group relative overflow-hidden rounded-2xl border-slate-200/90 bg-white/80 shadow-sm transition hover:-translate-y-1 hover:shadow-lg"
              >
                <div className="absolute inset-0 bg-gradient-to-br from-transparent via-slate-50 to-white opacity-0 transition group-hover:opacity-100" />
                <CardHeader className="space-y-3 pb-4">
                  <div className="flex h-11 w-11 items-center justify-center rounded-xl bg-slate-900 text-white shadow-lg shadow-slate-900/10">
                    <Icon className="h-5 w-5" />
                  </div>
                  <CardTitle className="text-lg font-semibold text-slate-900">{title}</CardTitle>
                  <CardDescription className="text-sm text-slate-600">{description}</CardDescription>
                </CardHeader>
                <CardFooter>
                  <Button variant="link" className="px-0 text-slate-900 hover:no-underline" onClick={action}>
                  <Button variant="link" className="px-0 text-slate-900" onClick={action}>
                    Go now <ArrowRight className="ml-2 h-4 w-4" />
                  </Button>
                </CardFooter>
              </Card>
            ))}
          </div>
        </div>

        {/* Workflow */}
        <div className="mt-16 space-y-5">
          <div className="flex items-center justify-between">
            <div>
              <p className="text-xs uppercase tracking-[0.08em] text-slate-500">Product loop</p>
              <h2 className="text-2xl font-semibold text-slate-900">From raw rows to ready-to-send copy</h2>
            </div>
            <div className="flex items-center gap-2 rounded-full bg-white/70 px-4 py-2 text-xs font-medium text-slate-700 shadow-sm">
              <div className="h-2 w-2 animate-pulse rounded-full bg-emerald-500" />
              Parallelized research online
            </div>
          </div>
          <div className="grid gap-4 md:grid-cols-2 lg:grid-cols-4">
            {workflow.map(({ title, detail, icon: Icon }, idx) => (
              <Card
                key={title}
                className="relative overflow-hidden rounded-2xl bg-white/80 shadow-sm transition hover:bg-slate-50"
              >
                <CardHeader className="space-y-3 pb-3">
                  <div className="flex items-center gap-3">
                    <div className="flex h-10 w-10 items-center justify-center rounded-xl bg-slate-900 text-white shadow-lg shadow-slate-900/10">
                      <Icon className="h-5 w-5" />
                    </div>
                    <span className="text-xs font-semibold text-slate-500">Step {idx + 1}</span>
                  </div>
                  <CardTitle className="text-lg font-semibold text-slate-900">{title}</CardTitle>
                  <CardDescription className="text-sm text-slate-600">{detail}</CardDescription>
                </CardHeader>
              </Card>
            ))}
>>>>>>> 9bfc73be
          </div>
        </div>
      </section>

<<<<<<< HEAD
      {/* Final CTA */}
      <section className="relative py-24 bg-black text-white overflow-hidden">
        <DotPattern
          width={20}
          height={20}
          cx={1}
          cy={1}
          cr={1}
          className={cn(
            "text-white/20",
            "[mask-image:radial-gradient(500px_circle_at_center,white,transparent)]"
          )}
        />

        <div className="relative z-10 max-w-4xl mx-auto px-6 text-center">
          <h2 className="text-4xl md:text-5xl font-semibold mb-6">
            Ready to scale your outreach?
          </h2>
          <p className="text-xl text-gray-300 mb-10 max-w-2xl mx-auto">
            Join teams using AI-powered research to book more meetings.
          </p>
          <Button
            onClick={handleStartFree}
            size="lg"
            className="group rounded-full h-12 px-8 text-base font-medium bg-white text-black hover:bg-gray-100 transition-colors duration-200"
          >
            <span className="inline-flex items-center">
              Get Started Free
              <ArrowRight className="ml-2 h-4 w-4 transition-transform duration-200 group-hover:translate-x-1" />
            </span>
          </Button>
          <p className="mt-6 text-sm text-gray-400">
            500 free credits • No credit card required
          </p>
        </div>
      </section>
=======
        {/* Confidence & testimonials */}
        <div className="mt-16 grid gap-6 lg:grid-cols-[1.1fr_0.9fr]">
          <Card className="relative overflow-hidden rounded-3xl bg-white/90 shadow-md">
            <div className="absolute -right-10 top-0 h-32 w-32 rounded-full bg-blue-50 blur-3xl" />
            <CardHeader className="space-y-2">
              <CardTitle className="text-xl font-semibold text-slate-900">See the flow without spoilers</CardTitle>
              <CardDescription className="text-base text-slate-600">
                Follow the upload-to-export path and get a sense of the pacing before you run your next list.
              </CardDescription>
            </CardHeader>
            <CardContent className="space-y-5">
              <div className="grid gap-3 md:grid-cols-3">
                {["Upload", "Research", "Export"].map((pill) => (
                  <div
                    key={pill}
                    className="flex items-center gap-2 rounded-xl bg-slate-50/80 px-3 py-2 text-sm font-medium text-slate-800 transition hover:bg-slate-100"
                  >
                    <Sparkles className="h-4 w-4 text-blue-600" /> {pill} preview
                  </div>
                ))}
              </div>
              <div className="relative overflow-hidden rounded-2xl bg-gradient-to-br from-white via-slate-50 to-white p-5 shadow-sm">
                <div className="absolute inset-0 animate-pulse bg-gradient-to-br from-slate-50 via-transparent to-slate-100" />
                <div className="relative space-y-3">
                  <p className="text-xs uppercase tracking-[0.08em] text-slate-500">Hype reel</p>
                  <p className="text-lg font-medium text-slate-900 leading-relaxed">
                    Watch jobs move through research and writing, then unlock the exports once you upload your first file.
                  </p>
                  <div className="flex items-center gap-3 text-xs text-slate-600">
                    <div className="flex items-center gap-1 rounded-full bg-white px-2 py-1 shadow-sm"><Check className="h-3 w-3 text-emerald-600" />No sample copy shown</div>
                    <div className="flex items-center gap-1 rounded-full bg-white px-2 py-1 shadow-sm"><ShieldCheck className="h-3 w-3 text-emerald-600" />Safety-first</div>
                    <div className="flex items-center gap-1 rounded-full bg-white px-2 py-1 shadow-sm"><Rocket className="h-3 w-3 text-indigo-600" />Exports queued</div>
                  </div>
                </div>
              </div>
            </CardContent>
          </Card>

          <Card className="rounded-3xl bg-white/90 shadow-md">
            <CardHeader className="space-y-2">
              <CardTitle className="text-xl font-semibold text-slate-900">Received positive replies from:</CardTitle>
              <CardDescription className="text-base text-slate-600">
                Teams that already run outbound at scale.
              </CardDescription>
            </CardHeader>
            <CardContent className="space-y-6">
              <div className="grid grid-cols-3 gap-4 text-center">
                {["Upload", "Jobs", "Billing"].map((segment) => (
                  <div key={segment} className="rounded-xl bg-slate-50/80 px-4 py-3 text-sm font-semibold text-slate-800">
                    {segment} hub ready
                  </div>
                ))}
              </div>
              <div className="grid grid-cols-2 gap-4 sm:grid-cols-3">
                {logos.map((brand) => (
                  <div
                    key={brand.name}
                    className="group flex items-center justify-center rounded-2xl bg-slate-50/70 px-4 py-3 text-base font-semibold text-slate-400 transition hover:bg-white"
                  >
                    <span
                      className="transition duration-200 grayscale group-hover:grayscale-0 group-hover:[color:var(--brand-color)]"
                      style={{ ["--brand-color" as string]: brand.hex }}
                    >
                      {brand.name}
                    </span>
          </div>
        </div>

        {/* Workflow */}
        <div className="mt-16 space-y-5">
          <div className="flex items-center justify-between">
            <div>
              <p className="text-xs uppercase tracking-[0.08em] text-slate-500">Product loop</p>
              <h2 className="text-2xl font-semibold text-slate-900">From raw rows to ready-to-send copy</h2>
            </div>
            <div className="flex items-center gap-2 rounded-full border border-slate-200 bg-white/70 px-4 py-2 text-xs font-medium text-slate-700 shadow-sm">
              <div className="h-2 w-2 animate-pulse rounded-full bg-emerald-500" />
              Parallelized research online
            </div>
          </div>
          <div className="grid gap-4 md:grid-cols-2 lg:grid-cols-4">
            {workflow.map(({ title, detail, icon: Icon }, idx) => (
              <Card
                key={title}
                className="relative overflow-hidden rounded-2xl border-slate-200/90 bg-white/80 shadow-sm transition hover:-translate-y-1 hover:shadow-md"
              >
                <div className="absolute inset-x-0 top-0 h-1 bg-gradient-to-r from-blue-500 via-indigo-500 to-emerald-500" style={{ opacity: 0.8, animation: "pulse 6s ease-in-out infinite" }} />
                <CardHeader className="space-y-3 pb-3">
                  <div className="flex items-center gap-3">
                    <div className="flex h-10 w-10 items-center justify-center rounded-xl bg-slate-900 text-white shadow-lg shadow-slate-900/10">
                      <Icon className="h-5 w-5" />
                    </div>
                    <span className="text-xs font-semibold text-slate-500">Step {idx + 1}</span>
                  </div>
                  <CardTitle className="text-lg font-semibold text-slate-900">{title}</CardTitle>
                  <CardDescription className="text-sm text-slate-600">{detail}</CardDescription>
                </CardHeader>
              </Card>
            ))}
          </div>
        </div>

        {/* Preview & proof */}
        <div className="mt-16 grid gap-6 lg:grid-cols-[1.1fr_0.9fr]">
          <Card className="relative overflow-hidden rounded-3xl border-slate-200/80 bg-white/80 shadow-md">
            <div className="absolute -right-10 top-0 h-32 w-32 rounded-full bg-emerald-100 blur-3xl" />
            <CardHeader className="space-y-2">
              <CardTitle className="text-xl font-semibold text-slate-900">Preview the voice</CardTitle>
              <CardDescription className="text-base text-slate-600">
                Toggle tone and see how we ground every opener in verified research before it reaches your CRM.
              </CardDescription>
            </CardHeader>
            <CardContent className="space-y-6">
              <div className="inline-flex items-center gap-2 rounded-full border border-slate-200 bg-slate-50 px-2 py-1 text-xs font-semibold text-slate-700">
                <Button
                  type="button"
                  size="sm"
                  variant={tone === "concise" ? "default" : "ghost"}
                  className={`h-8 rounded-full px-3 text-xs ${tone === "concise" ? "bg-slate-900 text-white hover:bg-slate-800" : "text-slate-700"}`}
                  onClick={() => setTone("concise")}
                >
                  Concise
                </Button>
                <Button
                  type="button"
                  size="sm"
                  variant={tone === "warm" ? "default" : "ghost"}
                  className={`h-8 rounded-full px-3 text-xs ${tone === "warm" ? "bg-slate-900 text-white hover:bg-slate-800" : "text-slate-700"}`}
                  onClick={() => setTone("warm")}
                >
                  Warm
                </Button>
              </div>
              <div className="relative overflow-hidden rounded-2xl border border-slate-200 bg-gradient-to-br from-white via-slate-50 to-white p-5 shadow-sm">
                <div className="absolute inset-0 animate-pulse bg-gradient-to-br from-blue-50/40 via-transparent to-emerald-50/40" />
                <div className="relative space-y-3">
                  <p className="text-xs uppercase tracking-[0.08em] text-slate-500">Sample opener</p>
                  <p className="text-lg font-medium text-slate-900 leading-relaxed">{sampleOutputs[tone]}</p>
                  <div className="flex items-center gap-3 text-xs text-slate-600">
                    <div className="flex items-center gap-1 rounded-full bg-slate-100 px-2 py-1"><Sparkles className="h-3 w-3 text-blue-600" />AI drafted</div>
                    <div className="flex items-center gap-1 rounded-full bg-slate-100 px-2 py-1"><ShieldCheck className="h-3 w-3 text-emerald-600" />Citations ready</div>
                    <div className="flex items-center gap-1 rounded-full bg-slate-100 px-2 py-1"><Check className="h-3 w-3 text-emerald-600" />Deliverability safe</div>
                  </div>
                </div>
              </div>
              <div className="grid gap-3 sm:grid-cols-3">
                {["CRM-safe formatting", "Tone-locked", "Source receipts"].map((tag) => (
                  <div key={tag} className="flex items-center gap-2 rounded-xl border border-slate-200 bg-slate-50 px-3 py-2 text-sm font-medium text-slate-800">
                    <Check className="h-4 w-4 text-emerald-600" /> {tag}
                  </div>
                ))}
              </div>
            </CardContent>
            <CardFooter className="border-t border-slate-200/80 bg-slate-50/60">
              <div className="flex flex-wrap items-center gap-2 text-xs text-slate-600">
                <span className="flex items-center gap-1 rounded-full bg-white px-2 py-1 shadow-sm"><Sparkles className="h-3 w-3 text-blue-600" />Trained on fresh signals</span>
                <span className="flex items-center gap-1 rounded-full bg-white px-2 py-1 shadow-sm"><ShieldCheck className="h-3 w-3 text-emerald-600" />Brand safety controls</span>
                <span className="flex items-center gap-1 rounded-full bg-white px-2 py-1 shadow-sm"><Rocket className="h-3 w-3 text-indigo-600" />Exports ready in minutes</span>
              </div>
            </CardFooter>
          </Card>

          <Card className="rounded-3xl border-slate-200/80 bg-white/80 shadow-md">
            <CardHeader className="space-y-2">
              <CardTitle className="text-xl font-semibold text-slate-900">Signals of trust</CardTitle>
              <CardDescription className="text-base text-slate-600">
                Teams use us to debug their outbound at scale — from GTM startups to global enterprises.
              </CardDescription>
            </CardHeader>
            <CardContent className="space-y-5">
              <div className="grid grid-cols-3 gap-4 text-center">
                {["SaaS", "Enterprise", "Agency"].map((segment) => (
                  <div key={segment} className="rounded-xl border border-slate-200 bg-slate-50/70 px-4 py-3 text-sm font-semibold text-slate-800 shadow-sm">
                    {segment}
                  </div>
                ))}
              </div>
              <div className="grid gap-3">
                {[{
                  quote: "“We can hand off lists knowing research and writing stay in sync.”",
                  name: "GTM lead"
                }, {
                  quote: "“Exports arrive clean, so the team keeps momentum.”",
                  name: "Operations manager"
                }].map((item) => (
                  <div key={item.name} className="rounded-2xl bg-gradient-to-br from-white via-slate-50 to-white p-4 shadow-sm">
                  quote: "“We replaced three enrichment tools and finally have copy our reps can trust. The AI cites everything.”",
                  name: "VP Sales, cloud security",
                }, {
                  quote: "“Massively reduced manual QA—domain verification and brand guardrails are automatic.”",
                  name: "RevOps Lead, SaaS unicorn",
                }, {
                  quote: "“Went live in a day. Upload → research → export. The team loves the control surface.”",
                  name: "Founder, outbound agency",
                }].map((item) => (
                  <div key={item.name} className="rounded-2xl border border-slate-200 bg-gradient-to-br from-white via-slate-50 to-white p-4 shadow-sm">
                    <p className="text-sm text-slate-800 leading-relaxed">{item.quote}</p>
                    <p className="mt-2 text-xs font-semibold uppercase tracking-[0.08em] text-slate-500">{item.name}</p>
                  </div>
                ))}
              </div>
            </CardContent>
          </Card>
        </div>
      </div>
            <CardFooter className="flex items-center justify-between border-t border-slate-200/80 bg-slate-50/60">
              <div className="space-y-1">
                <p className="text-xs uppercase tracking-[0.08em] text-slate-500">Uptime</p>
                <p className="text-sm font-semibold text-slate-900">99.95% last 90 days</p>
              </div>
              <Button className="rounded-full bg-slate-900 text-white hover:bg-slate-800">Book a live review</Button>
            </CardFooter>
          </Card>
        </div>
      </div>

      <style jsx>{`
        .underline-stroke {
          position: absolute;
          left: 0;
          right: 0;
          transform: scaleX(0);
          transform-origin: left;
          border-radius: 2px;
          background-image: linear-gradient(
              90deg,
              rgba(59, 130, 246, 0.95),
              rgba(79, 70, 229, 0.95),
              rgba(16, 185, 129, 0.9)
            ),
            repeating-linear-gradient(
              -45deg,
              rgba(255, 255, 255, 0.18) 0,
              rgba(255, 255, 255, 0.18) 2px,
              transparent 2px,
              transparent 4px
            );
          filter: drop-shadow(0 1px 3px rgba(0, 0, 0, 0.15));
          mix-blend-mode: multiply;
          opacity: 0.7;
        }

        .stroke-1 {
          bottom: 0.02em;
          height: 0.18em;
          transform-origin: left;
        }

        .stroke-2 {
          bottom: -0.01em;
          height: 0.16em;
          opacity: 0.88;
          transform-origin: right;
        }

        .stroke-3 {
          bottom: -0.04em;
          height: 0.14em;
          opacity: 0.85;
          transform-origin: left;
        }

        .animate-marker-stroke {
          animation: markerStroke 1.8s cubic-bezier(0.22, 0.61, 0.36, 1) forwards;
        }

        @keyframes markerStroke {
          0% {
            transform: scaleX(0);
          }
          70% {
            transform: scaleX(1.02);
          }
          100% {
            transform: scaleX(1);
          }
        }
      `}</style>
>>>>>>> 9bfc73be
    </div>
  );
}<|MERGE_RESOLUTION|>--- conflicted
+++ resolved
@@ -2,9 +2,6 @@
 import { useRouter } from "next/router";
 import { useAuth } from "../lib/AuthProvider";
 import { Button } from "@/components/ui/button";
-<<<<<<< HEAD
-import { ArrowRight, Check, Upload, Zap, Download, Shield, Clock, TrendingUp } from "lucide-react";
-=======
 import {
   ArrowRight,
   BarChart3,
@@ -24,7 +21,6 @@
   CardHeader,
   CardTitle,
 } from "@/components/ui/card";
->>>>>>> 9bfc73be
 import InlineLoader from "@/components/InlineLoader";
 import { DotPattern } from "@/components/ui/dot-pattern";
 import { BentoCard, BentoGrid } from "@/components/ui/bento-grid";
@@ -54,8 +50,6 @@
     );
   }
 
-<<<<<<< HEAD
-=======
   const actionCards = [
   const quickActions = [
     {
@@ -166,121 +160,11 @@
     },
   ];
 
->>>>>>> 9bfc73be
   const handleStartFree = () => {
     router.push("/upload");
   };
 
   return (
-<<<<<<< HEAD
-    <div className="min-h-screen bg-white">
-      {/* Hero Section with Dot Pattern Background */}
-      <section className="relative min-h-[80vh] flex items-center justify-center overflow-hidden">
-        <DotPattern
-          width={20}
-          height={20}
-          cx={1}
-          cy={1}
-          cr={1}
-          className={cn(
-            "text-gray-300/60",
-            "[mask-image:radial-gradient(600px_circle_at_center,white,transparent)]"
-          )}
-        />
-
-        <div className="relative z-10 max-w-5xl mx-auto px-6 lg:px-8 py-24 text-center">
-          <h1
-            className="text-5xl sm:text-6xl lg:text-7xl font-semibold text-black max-w-4xl mx-auto leading-tight tracking-tight mb-8"
-            style={{ fontFamily: '"Aeonik Pro", "Aeonik", -apple-system, BlinkMacSystemFont, "Segoe UI", sans-serif' }}
-          >
-            Turn prospects into personalized outreach
-          </h1>
-
-          <p className="text-lg sm:text-xl text-gray-600 max-w-2xl mx-auto mb-12 leading-relaxed">
-            AI-powered research for every lead. Upload your CSV, get personalized opening lines in minutes.
-          </p>
-
-          <div className="flex flex-col sm:flex-row items-center justify-center gap-4 mb-8">
-            <Button
-              onClick={handleStartFree}
-              size="lg"
-              className="group relative rounded-full h-12 px-8 text-base font-medium bg-black text-white hover:bg-gray-800 transition-colors duration-200"
-            >
-              <span className="inline-flex items-center">
-                Start Free (500 credits)
-                <ArrowRight className="ml-2 h-4 w-4 transition-transform duration-200 group-hover:translate-x-1" />
-              </span>
-            </Button>
-          </div>
-
-          <div className="flex items-center justify-center gap-2">
-            <Check className="h-4 w-4 text-gray-600" />
-            <span className="text-sm text-gray-600">
-              No credit card required
-            </span>
-          </div>
-        </div>
-      </section>
-
-      {/* Process Flowchart */}
-      <ProcessFlowchart />
-
-      {/* Features Bento Grid */}
-      <section className="py-20 bg-white">
-        <div className="max-w-6xl mx-auto px-6">
-          <h2 className="text-3xl md:text-4xl font-semibold text-center text-black mb-16">
-            Everything you need to scale outreach
-          </h2>
-
-          <BentoGrid>
-            <BentoCard
-              name="Lightning Fast"
-              description="Process hundreds of leads in minutes, not hours. AI-powered research that scales with your pipeline."
-              Icon={Zap}
-              className="md:col-span-2"
-            />
-            <BentoCard
-              name="Real-Time Research"
-              description="We analyze each prospect using live web data to craft relevant, personalized opening lines."
-              Icon={TrendingUp}
-            />
-            <BentoCard
-              name="Secure & Private"
-              description="Enterprise-grade security. Your data is encrypted and never shared. SOC 2 compliant infrastructure."
-              Icon={Shield}
-            />
-            <BentoCard
-              name="Simple Upload"
-              description="Drop your CSV or XLSX file. No complex setup, no technical knowledge required."
-              Icon={Upload}
-              className="md:col-span-2"
-            />
-          </BentoGrid>
-        </div>
-      </section>
-
-      {/* Company Logos / Testimonials */}
-      <section className="py-16 bg-gray-50">
-        <CompanyLogos />
-      </section>
-
-      {/* Stats Section */}
-      <section className="py-20 bg-white">
-        <div className="max-w-6xl mx-auto px-6">
-          <div className="grid grid-cols-1 md:grid-cols-3 gap-12 text-center">
-            <div className="group transition-colors hover:bg-gray-50 rounded-2xl p-8">
-              <div className="text-5xl font-bold text-black mb-3">3x</div>
-              <div className="text-gray-600 font-medium">Higher reply rate</div>
-            </div>
-            <div className="group transition-colors hover:bg-gray-50 rounded-2xl p-8">
-              <div className="text-5xl font-bold text-black mb-3">2min</div>
-              <div className="text-gray-600 font-medium">Average processing time</div>
-            </div>
-            <div className="group transition-colors hover:bg-gray-50 rounded-2xl p-8">
-              <div className="text-5xl font-bold text-black mb-3">500</div>
-              <div className="text-gray-600 font-medium">Free credits to start</div>
-            </div>
-=======
     <div className="relative min-h-screen overflow-hidden bg-white">
       <div className="pointer-events-none absolute inset-0 opacity-70 [background:radial-gradient(circle_at_1px_1px,#e5e7eb_1px,transparent_0)] [background-size:26px_26px]" />
 
@@ -581,49 +465,10 @@
                 </CardHeader>
               </Card>
             ))}
->>>>>>> 9bfc73be
           </div>
         </div>
       </section>
 
-<<<<<<< HEAD
-      {/* Final CTA */}
-      <section className="relative py-24 bg-black text-white overflow-hidden">
-        <DotPattern
-          width={20}
-          height={20}
-          cx={1}
-          cy={1}
-          cr={1}
-          className={cn(
-            "text-white/20",
-            "[mask-image:radial-gradient(500px_circle_at_center,white,transparent)]"
-          )}
-        />
-
-        <div className="relative z-10 max-w-4xl mx-auto px-6 text-center">
-          <h2 className="text-4xl md:text-5xl font-semibold mb-6">
-            Ready to scale your outreach?
-          </h2>
-          <p className="text-xl text-gray-300 mb-10 max-w-2xl mx-auto">
-            Join teams using AI-powered research to book more meetings.
-          </p>
-          <Button
-            onClick={handleStartFree}
-            size="lg"
-            className="group rounded-full h-12 px-8 text-base font-medium bg-white text-black hover:bg-gray-100 transition-colors duration-200"
-          >
-            <span className="inline-flex items-center">
-              Get Started Free
-              <ArrowRight className="ml-2 h-4 w-4 transition-transform duration-200 group-hover:translate-x-1" />
-            </span>
-          </Button>
-          <p className="mt-6 text-sm text-gray-400">
-            500 free credits • No credit card required
-          </p>
-        </div>
-      </section>
-=======
         {/* Confidence & testimonials */}
         <div className="mt-16 grid gap-6 lg:grid-cols-[1.1fr_0.9fr]">
           <Card className="relative overflow-hidden rounded-3xl bg-white/90 shadow-md">
@@ -902,7 +747,6 @@
           }
         }
       `}</style>
->>>>>>> 9bfc73be
     </div>
   );
 }