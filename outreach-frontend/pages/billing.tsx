--- conflicted
+++ resolved
@@ -20,12 +20,9 @@
 } from "lucide-react";
 import { Switch } from "@headlessui/react";
 import type { LucideIcon } from "lucide-react";
-<<<<<<< HEAD
-=======
 import { ArrowLeft, X } from "lucide-react";
 import { Switch } from "@headlessui/react";
 import { Check, X } from "lucide-react";
->>>>>>> 799ab700
 
 import { useAuth } from "../lib/AuthProvider";
 
@@ -166,14 +163,12 @@
   ],
 };
 
-<<<<<<< HEAD
 type CurrencyParts = {
   currencySymbol: string;
   number: string;
 };
 
 function formatCurrencyParts(amount: number, currency = "USD"): CurrencyParts {
-=======
 const formatCurrencyParts = (amount: number, currency = "USD") => {
   const formatter = new Intl.NumberFormat("en-US", {
     style: "currency",
@@ -194,7 +189,6 @@
 };
 
 const formatCurrencyParts = (amount: number, currency = "USD") => {
->>>>>>> 799ab700
   const formatter = new Intl.NumberFormat("en-US", {
     style: "currency",
     currency,
@@ -209,15 +203,12 @@
     .join("");
 
   return { currencySymbol, number };
-<<<<<<< HEAD
 }
 
 // Initialize Stripe with publishable key from env
-=======
 };
 
 // ✅ Initialize Stripe with publishable key from env
->>>>>>> 799ab700
 const stripePromise = loadStripe(
   process.env.NEXT_PUBLIC_STRIPE_PUBLISHABLE_KEY!
 );
@@ -356,7 +347,6 @@
     LineChart,
     MessageCircle,
   ];
-<<<<<<< HEAD
 
   return (
     <div className="fixed inset-0 z-50 bg-white">
@@ -383,7 +373,6 @@
             onClick={closeBilling}
             aria-label="Close"
             className="fixed top-6 right-6 flex h-10 w-10 items-center justify-center rounded-full bg-white text-neutral-500 transition hover:text-neutral-900 focus:outline-none focus-visible:ring-2 focus-visible:ring-black"
-=======
   const featureEmojis = ["🚀", "✨", "📈", "🛡️", "🤝", "⚙️", "🧠", "🌐", "📊", "💬"];
 
   return (
@@ -429,7 +418,6 @@
 
             aria-label="Close"
             className="fixed top-6 right-6 flex h-10 w-10 items-center justify-center rounded-full border border-neutral-200 bg-white text-neutral-500 transition hover:text-neutral-900 focus:outline-none focus-visible:ring-2 focus-visible:ring-black"
->>>>>>> 799ab700
           >
             <X className="h-4 w-4" aria-hidden="true" />
           </button>
@@ -438,8 +426,6 @@
             <h1 className="text-4xl font-bold tracking-tight text-neutral-900 sm:text-5xl md:text-6xl">
               Prices at a glance
             </h1>
-<<<<<<< HEAD
-=======
           <div className="mx-auto max-w-xl space-y-4">
             <p className="text-xs font-semibold uppercase tracking-[0.2em] text-neutral-400">
               Billing
@@ -450,7 +436,6 @@
             <p className="mx-auto max-w-2xl text-base text-neutral-600 sm:text-lg">
               Choose the capacity that matches your pipeline. Switch between individual and business tiers, then toggle monthly or yearly billing to see the best fit.
             </p>
->>>>>>> 799ab700
           </div>
 
           <div className="mt-12 flex justify-center">
@@ -490,8 +475,6 @@
                 } inline-block h-5 w-5 transform rounded-full bg-white transition`}
               />
             </Switch>
-<<<<<<< HEAD
-=======
             <button
               type="button"
               role="switch"
@@ -510,7 +493,6 @@
                 Toggle {isYearly ? "monthly" : "yearly"} billing
               </span>
             </button>
->>>>>>> 799ab700
             {isYearly && (
               <span className="inline-flex items-center rounded-full bg-neutral-100 px-3 py-1 text-xs font-semibold text-neutral-600">
                 Showing yearly pricing
@@ -532,11 +514,8 @@
                   key={`${activeSegment}-${plan.id}`}
                   className={`flex h-full flex-col rounded-3xl border bg-white p-7 shadow-[0_1px_2px_rgba(15,23,42,0.08)] transition hover:-translate-y-1 hover:shadow-[0_12px_30px_rgba(15,23,42,0.08)] ${
                     plan.popular ? "border-black md:scale-[1.02]" : "border-neutral-200"
-<<<<<<< HEAD
-=======
                   className={`flex h-full flex-col rounded-3xl border border-neutral-200 bg-white p-7 shadow-[0_1px_2px_rgba(15,23,42,0.08)] transition hover:-translate-y-1 hover:shadow-[0_12px_30px_rgba(15,23,42,0.08)] ${
                     plan.popular ? "md:scale-[1.02]" : ""
->>>>>>> 799ab700
                   }`}
                 >
                   <header className="flex items-start gap-3">
@@ -593,8 +572,6 @@
                     {plan.includes && (
                       <li className="flex items-start gap-2 text-neutral-500">
                         <Plus aria-hidden="true" className="mt-0.5 h-4 w-4" />
-<<<<<<< HEAD
-=======
                     {plan.features.map((feature, index) => (
                       <li key={feature} className="flex items-start gap-2">
                         <span aria-hidden="true" className="mt-0.5 text-base">
@@ -613,13 +590,10 @@
                           ➕
                         </span>
                         <Check className="mt-0.5 h-4 w-4 text-neutral-300" aria-hidden="true" />
->>>>>>> 799ab700
                         <span>{plan.includes}</span>
                       </li>
                     )}
                   </ul>
-<<<<<<< HEAD
-=======
 
                   <button
                     type="button"
@@ -632,7 +606,6 @@
                   >
                     {plan.ctaLabel}
                   </button>
->>>>>>> 799ab700
                 </article>
               );
             })}
