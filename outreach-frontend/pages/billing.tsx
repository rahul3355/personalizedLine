--- conflicted
+++ resolved
@@ -3,12 +3,9 @@
 import { useEffect, useMemo, useRef, useState } from "react";
 import { useRouter } from "next/navigation";
 import { loadStripe } from "@stripe/stripe-js";
-<<<<<<< HEAD
 import { ArrowLeft, X } from "lucide-react";
 import { Switch } from "@headlessui/react";
-=======
 import { Check, X } from "lucide-react";
->>>>>>> 707585b9
 
 import { useAuth } from "../lib/AuthProvider";
 
@@ -292,11 +289,8 @@
 
   const plans = planConfigurations[activeSegment];
   const isYearly = billingCycle === "yearly";
-<<<<<<< HEAD
 
   const featureEmojis = ["🚀", "✨", "📈", "🛡️", "🤝", "⚙️", "🧠", "🌐", "📊", "💬"];
-=======
->>>>>>> 707585b9
 
   return (
     <div className="fixed inset-0 z-50 bg-white">
@@ -311,7 +305,6 @@
           <button
             type="button"
             onClick={closeBilling}
-<<<<<<< HEAD
             aria-label="Go back"
             className="fixed top-6 left-6 flex items-center gap-2 text-sm font-semibold text-black transition hover:text-neutral-900 focus:outline-none focus-visible:ring-2 focus-visible:ring-black"
           >
@@ -334,7 +327,6 @@
             </h1>
           </div>
 
-=======
             aria-label="Close"
             className="fixed top-6 right-6 flex h-10 w-10 items-center justify-center rounded-full border border-neutral-200 bg-white text-neutral-500 transition hover:text-neutral-900 focus:outline-none focus-visible:ring-2 focus-visible:ring-black"
           >
@@ -353,7 +345,6 @@
             </p>
           </div>
 
->>>>>>> 707585b9
           <div className="mt-12 flex justify-center">
             <div className="inline-flex items-center gap-1 rounded-full border border-neutral-200 bg-white p-1 text-sm font-medium text-neutral-600">
               {["individual", "business"].map((segment) => {
@@ -376,7 +367,6 @@
 
           <div className="mt-6 flex flex-wrap items-center justify-center gap-3 text-sm text-neutral-600">
             <span>Save with yearly billing</span>
-<<<<<<< HEAD
             <Switch
               checked={isYearly}
               onChange={(value: boolean) => setBillingCycle(value ? "yearly" : "monthly")}
@@ -392,7 +382,6 @@
                 } inline-block h-5 w-5 transform rounded-full bg-white transition`}
               />
             </Switch>
-=======
             <button
               type="button"
               role="switch"
@@ -411,7 +400,6 @@
                 Toggle {isYearly ? "monthly" : "yearly"} billing
               </span>
             </button>
->>>>>>> 707585b9
             {isYearly && (
               <span className="inline-flex items-center rounded-full bg-neutral-100 px-3 py-1 text-xs font-semibold text-neutral-600">
                 Showing yearly pricing
@@ -431,13 +419,10 @@
               return (
                 <article
                   key={`${activeSegment}-${plan.id}`}
-<<<<<<< HEAD
                   className={`flex h-full flex-col rounded-3xl border bg-white p-7 shadow-[0_1px_2px_rgba(15,23,42,0.08)] transition hover:-translate-y-1 hover:shadow-[0_12px_30px_rgba(15,23,42,0.08)] ${
                     plan.popular ? "border-black md:scale-[1.02]" : "border-neutral-200"
-=======
                   className={`flex h-full flex-col rounded-3xl border border-neutral-200 bg-white p-7 shadow-[0_1px_2px_rgba(15,23,42,0.08)] transition hover:-translate-y-1 hover:shadow-[0_12px_30px_rgba(15,23,42,0.08)] ${
                     plan.popular ? "md:scale-[1.02]" : ""
->>>>>>> 707585b9
                   }`}
                 >
                   <header className="flex items-start gap-3">
@@ -469,7 +454,6 @@
                     </div>
                   )}
 
-<<<<<<< HEAD
                   <button
                     type="button"
                     onClick={() => handleCheckout(plan.id)}
@@ -488,30 +472,23 @@
                         <span aria-hidden="true" className="mt-0.5 text-base">
                           {featureEmojis[index % featureEmojis.length]}
                         </span>
-=======
                   <ul className="mt-6 space-y-3 text-sm text-neutral-700">
                     {plan.features.map((feature) => (
                       <li key={feature} className="flex items-start gap-2">
                         <Check className="mt-0.5 h-4 w-4 text-neutral-400" aria-hidden="true" />
->>>>>>> 707585b9
                         <span>{feature}</span>
                       </li>
                     ))}
                     {plan.includes && (
                       <li className="flex items-start gap-2 text-neutral-500">
-<<<<<<< HEAD
                         <span aria-hidden="true" className="mt-0.5 text-base">
                           ➕
                         </span>
-=======
                         <Check className="mt-0.5 h-4 w-4 text-neutral-300" aria-hidden="true" />
->>>>>>> 707585b9
                         <span>{plan.includes}</span>
                       </li>
                     )}
                   </ul>
-<<<<<<< HEAD
-=======
 
                   <button
                     type="button"
@@ -524,7 +501,6 @@
                   >
                     {plan.ctaLabel}
                   </button>
->>>>>>> 707585b9
                 </article>
               );
             })}
